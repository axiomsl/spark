--- conflicted
+++ resolved
@@ -418,19 +418,11 @@
     val consumeOuterJoinRow = ctx.freshName("consumeOuterJoinRow")
     ctx.addNewFunction(consumeOuterJoinRow,
       s"""
-<<<<<<< HEAD
-         |private void $consumeOuterJoinRow() throws java.io.IOException {
-         |  ${metricTerm(ctx, "numOutputRows")}.add(1);
-         |  ${consume(ctx, resultVars)}
-         |}
-       """.stripMargin)
-=======
-         private void $consumeFullOuterJoinRow() throws java.io.IOException {
+         private void $consumeOuterJoinRow() throws java.io.IOException {
            ${metricTerm(ctx, "numOutputRows")}.add(1);
            ${consume(ctx, resultVars)}
          }
        """)
->>>>>>> 5e19fba9
 
     val isFullOuterJoin = joinType == FullOuter
     val joinWithUniqueKey = codegenBuildSideOrFullOuterJoinWithUniqueKey(
@@ -478,59 +470,6 @@
 
     val joinStreamSide =
       s"""
-<<<<<<< HEAD
-         |while ($streamedInput.hasNext()) {
-         |  $streamedRow = (InternalRow) $streamedInput.next();
-         |
-         |  // generate join key for stream side
-         |  $streamedKeyEv
-         |
-         |  // find matches from HashedRelation
-         |  boolean $foundMatch = false;
-         |  $buildRow = null;
-         |  $rowWithIndexClsName $rowWithIndex = $streamedKeyAnyNull ? null:
-         |    $relationTerm.getValueWithKeyIndex($streamedKeyValue);
-         |
-         |  if ($rowWithIndex != null) {
-         |    $buildRow = $rowWithIndex.getValue();
-         |    // check join condition
-         |    $conditionCheck {
-         |      // set key index in matched keys set
-         |      $matchedKeySet.set($rowWithIndex.getKeyIndex());
-         |      $foundMatch = true;
-         |    }
-         |
-         |    if (!$foundMatch) {
-         |      $buildRow = null;
-         |    }
-         |  }
-         |
-         |  if ($foundMatch || $isFullOuterJoin) {
-         |    $consumeOuterJoinRow();
-         |  }
-         |
-         |  if (shouldStop()) return;
-         |}
-       """.stripMargin
-
-    val filterBuildSide =
-      s"""
-         |$streamedRow = null;
-         |
-         |// find non-matched rows from HashedRelation
-         |while ($buildInput.hasNext()) {
-         |  $rowWithIndexClsName $rowWithIndex = ($rowWithIndexClsName) $buildInput.next();
-         |
-         |  // check if key index is not in matched keys set
-         |  if (!$matchedKeySet.get($rowWithIndex.getKeyIndex())) {
-         |    $buildRow = $rowWithIndex.getValue();
-         |    $consumeOuterJoinRow();
-         |  }
-         |
-         |  if (shouldStop()) return;
-         |}
-       """.stripMargin
-=======
          while ($streamedInput.hasNext()) {
            $streamedRow = (InternalRow) $streamedInput.next();
 
@@ -557,7 +496,10 @@
              }
            }
 
-           $consumeFullOuterJoinRow();
+           if ($foundMatch || $isFullOuterJoin) {
+             $consumeOuterJoinRow();
+           }
+
            if (shouldStop()) return;
          }
        """
@@ -573,13 +515,12 @@
            // check if key index is not in matched keys set
            if (!$matchedKeySet.get($rowWithIndex.getKeyIndex())) {
              $buildRow = $rowWithIndex.getValue();
-             $consumeFullOuterJoinRow();
+             $consumeOuterJoinRow();
            }
 
            if (shouldStop()) return;
          }
        """
->>>>>>> 5e19fba9
 
     s"""
        $joinStreamSide
@@ -623,71 +564,6 @@
 
     val joinStreamSide =
       s"""
-<<<<<<< HEAD
-         |while ($streamedInput.hasNext()) {
-         |  $streamedRow = (InternalRow) $streamedInput.next();
-         |
-         |  // generate join key for stream side
-         |  $streamedKeyEv
-         |
-         |  // find matches from HashedRelation
-         |  boolean $foundMatch = false;
-         |  $buildRow = null;
-         |  scala.collection.Iterator $buildIterator = $streamedKeyAnyNull ? null:
-         |    $relationTerm.getWithKeyIndex($streamedKeyValue);
-         |
-         |  int $valueIndex = -1;
-         |  while ($buildIterator != null && $buildIterator.hasNext()) {
-         |    $rowWithIndexClsName $rowWithIndex = ($rowWithIndexClsName) $buildIterator.next();
-         |    int $keyIndex = $rowWithIndex.getKeyIndex();
-         |    $buildRow = $rowWithIndex.getValue();
-         |    $valueIndex++;
-         |
-         |    // check join condition
-         |    $conditionCheck {
-         |      // set row index in matched row set
-         |      $matchedRowSet.add($rowIndex);
-         |      $foundMatch = true;
-         |      $consumeOuterJoinRow();
-         |    }
-         |  }
-         |
-         |  if (!$foundMatch) {
-         |    $buildRow = null;
-         |    if ($isFullOuterJoin) {
-         |      $consumeOuterJoinRow();
-         |    }
-         |  }
-         |
-         |  if (shouldStop()) return;
-         |}
-       """.stripMargin
-
-    val filterBuildSide =
-      s"""
-         |$streamedRow = null;
-         |
-         |// find non-matched rows from HashedRelation
-         |while ($buildInput.hasNext()) {
-         |  $rowWithIndexClsName $rowWithIndex = ($rowWithIndexClsName) $buildInput.next();
-         |  int $keyIndex = $rowWithIndex.getKeyIndex();
-         |  if ($prevKeyIndex == -1 || $keyIndex != $prevKeyIndex) {
-         |    $valueIndex = 0;
-         |    $prevKeyIndex = $keyIndex;
-         |  } else {
-         |    $valueIndex += 1;
-         |  }
-         |
-         |  // check if row index is not in matched row set
-         |  if (!$matchedRowSet.contains($rowIndex)) {
-         |    $buildRow = $rowWithIndex.getValue();
-         |    $consumeOuterJoinRow();
-         |  }
-         |
-         |  if (shouldStop()) return;
-         |}
-       """.stripMargin
-=======
          while ($streamedInput.hasNext()) {
            $streamedRow = (InternalRow) $streamedInput.next();
 
@@ -712,13 +588,15 @@
                // set row index in matched row set
                $matchedRowSet.add($rowIndex);
                $foundMatch = true;
-               $consumeFullOuterJoinRow();
+               $consumeOuterJoinRow();
              }
            }
 
            if (!$foundMatch) {
              $buildRow = null;
-             $consumeFullOuterJoinRow();
+             if ($isFullOuterJoin) {
+               $consumeOuterJoinRow();
+             }
            }
 
            if (shouldStop()) return;
@@ -743,13 +621,12 @@
            // check if row index is not in matched row set
            if (!$matchedRowSet.contains($rowIndex)) {
              $buildRow = $rowWithIndex.getValue();
-             $consumeFullOuterJoinRow();
+             $consumeOuterJoinRow();
            }
 
            if (shouldStop()) return;
          }
        """
->>>>>>> 5e19fba9
 
     s"""
        $joinStreamSide
