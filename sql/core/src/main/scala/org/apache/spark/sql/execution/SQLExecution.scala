--- conflicted
+++ resolved
@@ -134,11 +134,7 @@
           val endTime = System.nanoTime()
           val errorMessage = ex.map {
             case e: SparkThrowable =>
-<<<<<<< HEAD
               SparkThrowableHelper.getMessage(e, ErrorMessageFormat.PRETTY)
-=======
-              SparkThrowableHelper.getMessage(e, ErrorMessageFormat.MINIMAL)
->>>>>>> 5e19fba9
             case e =>
               Utils.exceptionString(e)
           }
