--- conflicted
+++ resolved
@@ -35,11 +35,7 @@
 import org.apache.spark.scheduler.{SparkListener, SparkListenerApplicationEnd}
 import org.apache.spark.sql.catalog.Catalog
 import org.apache.spark.sql.catalyst._
-<<<<<<< HEAD
 import org.apache.spark.sql.catalyst.analysis.{NameParameterizedQuery, PosParameterizedQuery, UnresolvedRelation}
-=======
-import org.apache.spark.sql.catalyst.analysis.{ParameterizedQuery, UnresolvedRelation}
->>>>>>> 5e19fba9
 import org.apache.spark.sql.catalyst.encoders._
 import org.apache.spark.sql.catalyst.expressions.AttributeReference
 import org.apache.spark.sql.catalyst.plans.logical.{LocalRelation, Range}
@@ -677,7 +673,6 @@
    *             map values: 1, "Steven", LocalDate.of(2023, 4, 2).
    *             Map value can be also a `Column` of literal expression, in that case
    *             it is taken as is.
-<<<<<<< HEAD
    * @param tracker A tracker that can notify when query is ready for execution
    */
   private[sql] def sql(
@@ -710,28 +705,12 @@
    *             map values: 1, "Steven", LocalDate.of(2023, 4, 2).
    *             Map value can be also a `Column` of literal expression, in that case
    *             it is taken as is.
-=======
->>>>>>> 5e19fba9
    *
    * @since 3.4.0
    */
   @Experimental
-<<<<<<< HEAD
   def sql(sqlText: String, args: Map[String, Any]): DataFrame = {
     sql(sqlText, args, new QueryPlanningTracker)
-=======
-  def sql(sqlText: String, args: Map[String, Any]): DataFrame = withActive {
-    val tracker = new QueryPlanningTracker
-    val plan = tracker.measurePhase(QueryPlanningTracker.PARSING) {
-      val parsedPlan = sessionState.sqlParser.parsePlan(sqlText)
-      if (args.nonEmpty) {
-        ParameterizedQuery(parsedPlan, args.mapValues(lit(_).expr).toMap)
-      } else {
-        parsedPlan
-      }
-    }
-    Dataset.ofRows(self, plan, tracker)
->>>>>>> 5e19fba9
   }
 
   /**
