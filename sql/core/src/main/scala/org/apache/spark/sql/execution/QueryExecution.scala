--- conflicted
+++ resolved
@@ -98,14 +98,10 @@
   protected def preparations: Seq[Rule[SparkPlan]] = Seq(
     PlanSubqueries(sparkSession),
     EnsureRequirements(sparkSession.sessionState.conf),
-<<<<<<< HEAD
-    CollapseCodegenStages(sparkSession.sessionState.conf, sparkSession.sparkContext),
-=======
     // `RemoveRedundantSorts` needs to be added before `EnsureRequirements` to guarantee the same
     // number of partitions when instantiating PartitioningCollection.
     RemoveRedundantSorts(sparkSession.sessionState.conf),
-    CollapseCodegenStages(sparkSession.sessionState.conf),
->>>>>>> 163fbd25
+    CollapseCodegenStages(sparkSession.sessionState.conf, sparkSession.sparkContext),
     ReuseExchange(sparkSession.sessionState.conf),
     ReuseSubquery(sparkSession.sessionState.conf))
 
