--- conflicted
+++ resolved
@@ -182,7 +182,6 @@
       "// shouldStop check is eliminated"
     }
     s"""
-<<<<<<< HEAD
        if ($batch == null) {
          $nextBatchFuncName();
        }
@@ -195,33 +194,15 @@
            $shouldStop
          }
          $idx = $numRows;
+         $batch.closeIfNotWritable();
          $batch = null;
          $nextBatchFuncName();
        }
+       // clean up resources
+       if ($batch != null) {
+         $batch.close();
+       }
      """
-=======
-       |if ($batch == null) {
-       |  $nextBatchFuncName();
-       |}
-       |while ($limitNotReachedCond $batch != null) {
-       |  int $numRows = $batch.numRows();
-       |  int $localEnd = $numRows - $idx;
-       |  for (int $localIdx = 0; $localIdx < $localEnd; $localIdx++) {
-       |    int $rowidx = $idx + $localIdx;
-       |    ${consume(ctx, columnsBatchInput).trim}
-       |    $shouldStop
-       |  }
-       |  $idx = $numRows;
-       |  $batch.closeIfNotWritable();
-       |  $batch = null;
-       |  $nextBatchFuncName();
-       |}
-       |// clean up resources
-       |if ($batch != null) {
-       |  $batch.close();
-       |}
-     """.stripMargin
->>>>>>> 1d6f7adb
   }
 
   override def inputRDDs(): Seq[RDD[InternalRow]] = {
