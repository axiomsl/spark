--- conflicted
+++ resolved
@@ -40,11 +40,7 @@
  * expected version under this local directory, e.g. `/tmp/spark-test/spark-2.0.3`, we will skip the
  * downloading for this spark version.
  */
-<<<<<<< HEAD
-@Ignore
-=======
 @SlowHiveTest
->>>>>>> 163fbd25
 class HiveExternalCatalogVersionsSuite extends SparkSubmitTestUtils {
   private val wareHousePath = Utils.createTempDir(namePrefix = "warehouse")
   private val tmpDataDir = Utils.createTempDir(namePrefix = "test-data")
