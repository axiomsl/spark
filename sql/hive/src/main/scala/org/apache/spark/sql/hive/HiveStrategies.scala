/*
 * Licensed to the Apache Software Foundation (ASF) under one or more
 * contributor license agreements.  See the NOTICE file distributed with
 * this work for additional information regarding copyright ownership.
 * The ASF licenses this file to You under the Apache License, Version 2.0
 * (the "License"); you may not use this file except in compliance with
 * the License.  You may obtain a copy of the License at
 *
 *    http://www.apache.org/licenses/LICENSE-2.0
 *
 * Unless required by applicable law or agreed to in writing, software
 * distributed under the License is distributed on an "AS IS" BASIS,
 * WITHOUT WARRANTIES OR CONDITIONS OF ANY KIND, either express or implied.
 * See the License for the specific language governing permissions and
 * limitations under the License.
 */

package org.apache.spark.sql.hive

import java.io.IOException
import java.util.Locale

import org.apache.hadoop.fs.{FileSystem, Path}

import org.apache.spark.sql._
import org.apache.spark.sql.catalyst.catalog._
import org.apache.spark.sql.catalyst.expressions._
import org.apache.spark.sql.catalyst.planning._
import org.apache.spark.sql.catalyst.plans.logical.{InsertIntoDir, InsertIntoTable, LogicalPlan,
    ScriptTransformation}
import org.apache.spark.sql.catalyst.rules.Rule
import org.apache.spark.sql.execution._
import org.apache.spark.sql.execution.command.{CreateTableCommand, DDLUtils}
import org.apache.spark.sql.execution.datasources.CreateTable
import org.apache.spark.sql.hive.execution._
import org.apache.spark.sql.internal.{HiveSerDe, SQLConf}


/**
 * Determine the database, serde/format and schema of the Hive serde table, according to the storage
 * properties.
 */
class ResolveHiveSerdeTable(session: SparkSession) extends Rule[LogicalPlan] {
  private def determineHiveSerde(table: CatalogTable): CatalogTable = {
    if (table.storage.serde.nonEmpty) {
      table
    } else {
      if (table.bucketSpec.isDefined) {
        throw new AnalysisException("Creating bucketed Hive serde table is not supported yet.")
      }

      val defaultStorage = HiveSerDe.getDefaultStorage(session.sessionState.conf)
      val options = new HiveOptions(table.storage.properties)

      val fileStorage = if (options.fileFormat.isDefined) {
        HiveSerDe.sourceToSerDe(options.fileFormat.get) match {
          case Some(s) =>
            CatalogStorageFormat.empty.copy(
              inputFormat = s.inputFormat,
              outputFormat = s.outputFormat,
              serde = s.serde)
          case None =>
            throw new IllegalArgumentException(s"invalid fileFormat: '${options.fileFormat.get}'")
        }
      } else if (options.hasInputOutputFormat) {
        CatalogStorageFormat.empty.copy(
          inputFormat = options.inputFormat,
          outputFormat = options.outputFormat)
      } else {
        CatalogStorageFormat.empty
      }

      val rowStorage = if (options.serde.isDefined) {
        CatalogStorageFormat.empty.copy(serde = options.serde)
      } else {
        CatalogStorageFormat.empty
      }

      val storage = table.storage.copy(
        inputFormat = fileStorage.inputFormat.orElse(defaultStorage.inputFormat),
        outputFormat = fileStorage.outputFormat.orElse(defaultStorage.outputFormat),
        serde = rowStorage.serde.orElse(fileStorage.serde).orElse(defaultStorage.serde),
        properties = options.serdeProperties)

      table.copy(storage = storage)
    }
  }

  override def apply(plan: LogicalPlan): LogicalPlan = plan resolveOperators {
    case c @ CreateTable(t, _, query) if DDLUtils.isHiveTable(t) =>
      // Finds the database name if the name does not exist.
      val dbName = t.identifier.database.getOrElse(session.catalog.currentDatabase)
      val table = t.copy(identifier = t.identifier.copy(database = Some(dbName)))

      // Determines the serde/format of Hive tables
      val withStorage = determineHiveSerde(table)

      // Infers the schema, if empty, because the schema could be determined by Hive
      // serde.
      val withSchema = if (query.isEmpty) {
        val inferred = HiveUtils.inferSchema(withStorage)
        if (inferred.schema.length <= 0) {
          throw new AnalysisException("Unable to infer the schema. " +
            s"The schema specification is required to create the table ${inferred.identifier}.")
        }
        inferred
      } else {
        withStorage
      }

      c.copy(tableDesc = withSchema)
  }
}

class DetermineTableStats(session: SparkSession) extends Rule[LogicalPlan] {
  override def apply(plan: LogicalPlan): LogicalPlan = plan resolveOperators {
    case relation: HiveTableRelation
        if DDLUtils.isHiveTable(relation.tableMeta) && relation.tableMeta.stats.isEmpty =>
      val table = relation.tableMeta
      val sizeInBytes = if (session.sessionState.conf.fallBackToHdfsForStatsEnabled) {
        try {
          val hadoopConf = session.sessionState.newHadoopConf()
          val tablePath = new Path(table.location)
          val fs: FileSystem = tablePath.getFileSystem(hadoopConf)
          fs.getContentSummary(tablePath).getLength
        } catch {
          case e: IOException =>
            logWarning("Failed to get table size from hdfs.", e)
            session.sessionState.conf.defaultSizeInBytes
        }
      } else {
        session.sessionState.conf.defaultSizeInBytes
      }

      val withStats = table.copy(stats = Some(CatalogStatistics(sizeInBytes = BigInt(sizeInBytes))))
      relation.copy(tableMeta = withStats)
  }
}

/**
 * Replaces generic operations with specific variants that are designed to work with Hive.
 *
 * Note that, this rule must be run after `PreprocessTableCreation` and
 * `PreprocessTableInsertion`.
 */
object HiveAnalysis extends Rule[LogicalPlan] {
  override def apply(plan: LogicalPlan): LogicalPlan = plan resolveOperators {
    case InsertIntoTable(r: HiveTableRelation, cols, partSpec, query, overwrite, ifPartitionNotExists)
        if DDLUtils.isHiveTable(r.tableMeta) =>
      InsertIntoHiveTable(r.tableMeta, partSpec, query, overwrite,
        ifPartitionNotExists, query.output.map(_.name))

    case CreateTable(tableDesc, mode, None) if DDLUtils.isHiveTable(tableDesc) =>
      DDLUtils.checkDataColNames(tableDesc)
      CreateTableCommand(tableDesc, ignoreIfExists = mode == SaveMode.Ignore)

    case CreateTable(tableDesc, mode, Some(query)) if DDLUtils.isHiveTable(tableDesc) =>
      DDLUtils.checkDataColNames(tableDesc)
      CreateHiveTableAsSelectCommand(tableDesc, query, query.output.map(_.name), mode)

    case InsertIntoDir(isLocal, storage, provider, child, overwrite)
        if DDLUtils.isHiveTable(provider) =>
      val outputPath = new Path(storage.locationUri.get)
      if (overwrite) DDLUtils.verifyNotReadPath(child, outputPath)

      InsertIntoHiveDirCommand(isLocal, storage, child, overwrite, child.output.map(_.name))
  }
}

/**
 * Relation conversion from metastore relations to data source relations for better performance
 *
 * - When writing to non-partitioned Hive-serde Parquet/Orc tables
 * - When scanning Hive-serde Parquet/ORC tables
 *
 * This rule must be run before all other DDL post-hoc resolution rules, i.e.
 * `PreprocessTableCreation`, `PreprocessTableInsertion`, `DataSourceAnalysis` and `HiveAnalysis`.
 */
case class RelationConversions(
    conf: SQLConf,
    sessionCatalog: HiveSessionCatalog) extends Rule[LogicalPlan] {
  private def isConvertible(relation: HiveTableRelation): Boolean = {
    isConvertible(relation.tableMeta)
  }

  private def isConvertible(tableMeta: CatalogTable): Boolean = {
    val serde = tableMeta.storage.serde.getOrElse("").toLowerCase(Locale.ROOT)
    serde.contains("parquet") && SQLConf.get.getConf(HiveUtils.CONVERT_METASTORE_PARQUET) ||
      serde.contains("orc") && SQLConf.get.getConf(HiveUtils.CONVERT_METASTORE_ORC)
  }

  private val metastoreCatalog = sessionCatalog.metastoreCatalog

  override def apply(plan: LogicalPlan): LogicalPlan = {
    plan resolveOperators {
      // Write path
      case InsertIntoTable(r: HiveTableRelation, cols, partition, query, overwrite, ifPartitionNotExists)
        // Inserting into partitioned table is not supported in Parquet/Orc data source (yet).
          if query.resolved && DDLUtils.isHiveTable(r.tableMeta) &&
            !r.isPartitioned && isConvertible(r) =>
<<<<<<< HEAD
        InsertIntoTable(convert(r), cols, partition, query, overwrite, ifPartitionNotExists)
=======
        InsertIntoTable(metastoreCatalog.convert(r), partition,
          query, overwrite, ifPartitionNotExists)
>>>>>>> 163fbd25

      // Read path
      case relation: HiveTableRelation
          if DDLUtils.isHiveTable(relation.tableMeta) && isConvertible(relation) =>
        metastoreCatalog.convert(relation)

      // CTAS
      case CreateTable(tableDesc, mode, Some(query))
          if DDLUtils.isHiveTable(tableDesc) && tableDesc.partitionColumnNames.isEmpty &&
            isConvertible(tableDesc) && SQLConf.get.getConf(HiveUtils.CONVERT_METASTORE_CTAS) =>
        DDLUtils.checkDataColNames(tableDesc)
        OptimizedCreateHiveTableAsSelectCommand(
          tableDesc, query, query.output.map(_.name), mode)
    }
  }
}

private[hive] trait HiveStrategies {
  // Possibly being too clever with types here... or not clever enough.
  self: SparkPlanner =>

  val sparkSession: SparkSession

  object Scripts extends Strategy {
    def apply(plan: LogicalPlan): Seq[SparkPlan] = plan match {
      case ScriptTransformation(input, script, output, child, ioschema) =>
        val hiveIoSchema = HiveScriptIOSchema(ioschema)
        ScriptTransformationExec(input, script, output, planLater(child), hiveIoSchema) :: Nil
      case _ => Nil
    }
  }

  /**
   * Retrieves data using a HiveTableScan.  Partition pruning predicates are also detected and
   * applied.
   */
  object HiveTableScans extends Strategy {
    def apply(plan: LogicalPlan): Seq[SparkPlan] = plan match {
      case PhysicalOperation(projectList, predicates, relation: HiveTableRelation) =>
        // Filter out all predicates that only deal with partition keys, these are given to the
        // hive table scan operator to be used for partition pruning.
        val partitionKeyIds = AttributeSet(relation.partitionCols)
        val (pruningPredicates, otherPredicates) = predicates.partition { predicate =>
          !predicate.references.isEmpty &&
          predicate.references.subsetOf(partitionKeyIds)
        }

        pruneFilterProject(
          projectList,
          otherPredicates,
          identity[Seq[Expression]],
          HiveTableScanExec(_, relation, pruningPredicates)(sparkSession)) :: Nil
      case _ =>
        Nil
    }
  }
}<|MERGE_RESOLUTION|>--- conflicted
+++ resolved
@@ -198,12 +198,8 @@
         // Inserting into partitioned table is not supported in Parquet/Orc data source (yet).
           if query.resolved && DDLUtils.isHiveTable(r.tableMeta) &&
             !r.isPartitioned && isConvertible(r) =>
-<<<<<<< HEAD
-        InsertIntoTable(convert(r), cols, partition, query, overwrite, ifPartitionNotExists)
-=======
-        InsertIntoTable(metastoreCatalog.convert(r), partition,
+        InsertIntoTable(metastoreCatalog.convert(r), cols, partition,
           query, overwrite, ifPartitionNotExists)
->>>>>>> 163fbd25
 
       // Read path
       case relation: HiveTableRelation
