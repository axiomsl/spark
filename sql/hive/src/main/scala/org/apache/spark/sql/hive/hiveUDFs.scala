--- conflicted
+++ resolved
@@ -46,31 +46,14 @@
   with HiveInspectors
   with UserDefinedExpression {
 
-<<<<<<< HEAD
-=======
-  override lazy val deterministic: Boolean = isUDFDeterministic && children.forall(_.deterministic)
+  @transient
+  private lazy val evaluator = new HiveSimpleUDFEvaluator(funcWrapper, children)
+
+  override lazy val deterministic: Boolean =
+    evaluator.isUDFDeterministic && children.forall(_.deterministic)
 
   // It's stateful because `evaluator.inputs` is stateful.
   override def stateful: Boolean = true
-
-  override def nullable: Boolean = true
-
-  @transient
-  lazy val function = funcWrapper.createFunction[UDF]()
-
-  @transient
-  private lazy val method =
-    function.getResolver.getEvalMethod(children.map(_.dataType.toTypeInfo).asJava)
-
-  @transient
-  private lazy val arguments = children.map(toInspector).toArray
-
->>>>>>> 5e19fba9
-  @transient
-  private lazy val evaluator = new HiveSimpleUDFEvaluator(funcWrapper, children)
-
-  override lazy val deterministic: Boolean =
-    evaluator.isUDFDeterministic && children.forall(_.deterministic)
 
   // It's stateful because `evaluator.inputs` is stateful.
   override def stateful: Boolean = true
@@ -140,19 +123,6 @@
 
   // It's stateful because `evaluator.deferredObjects` is stateful.
   override def stateful: Boolean = true
-<<<<<<< HEAD
-=======
-
-  override def nullable: Boolean = true
-
-  override lazy val deterministic: Boolean = isUDFDeterministic && children.forall(_.deterministic)
-
-  override def foldable: Boolean =
-    isUDFDeterministic && returnInspector.isInstanceOf[ConstantObjectInspector]
-
-  @transient
-  lazy val function = funcWrapper.createFunction[GenericUDF]()
->>>>>>> 5e19fba9
 
   override def nullable: Boolean = true
 
