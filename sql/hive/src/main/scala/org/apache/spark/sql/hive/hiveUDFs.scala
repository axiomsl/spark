/*
 * Licensed to the Apache Software Foundation (ASF) under one or more
 * contributor license agreements.  See the NOTICE file distributed with
 * this work for additional information regarding copyright ownership.
 * The ASF licenses this file to You under the Apache License, Version 2.0
 * (the "License"); you may not use this file except in compliance with
 * the License.  You may obtain a copy of the License at
 *
 *    http://www.apache.org/licenses/LICENSE-2.0
 *
 * Unless required by applicable law or agreed to in writing, software
 * distributed under the License is distributed on an "AS IS" BASIS,
 * WITHOUT WARRANTIES OR CONDITIONS OF ANY KIND, either express or implied.
 * See the License for the specific language governing permissions and
 * limitations under the License.
 */

package org.apache.spark.sql.hive

import java.nio.ByteBuffer

import scala.collection.JavaConverters._
import scala.collection.mutable.ArrayBuffer

import org.apache.hadoop.hive.ql.exec._
import org.apache.hadoop.hive.ql.udf.generic._
import org.apache.hadoop.hive.ql.udf.generic.GenericUDAFEvaluator.AggregationBuffer
import org.apache.hadoop.hive.serde2.objectinspector.{ConstantObjectInspector, ObjectInspector, ObjectInspectorFactory}

import org.apache.spark.sql.catalyst.InternalRow
import org.apache.spark.sql.catalyst.expressions._
import org.apache.spark.sql.catalyst.expressions.aggregate._
import org.apache.spark.sql.catalyst.expressions.codegen.{CodegenContext, CodeGenerator, CodegenFallback, ExprCode}
import org.apache.spark.sql.catalyst.expressions.codegen.Block.BlockHelper
import org.apache.spark.sql.hive.HiveShim._
import org.apache.spark.sql.types._

/**
 * Here we cannot extends `ImplicitTypeCasts` to compatible with UDF input data type, the reason is:
 * we use children data type to reflect UDF method first and will get exception if it fails so that
 * we can never go into `ImplicitTypeCasts`.
 */
private[hive] case class HiveSimpleUDF(
    name: String, funcWrapper: HiveFunctionWrapper, children: Seq[Expression])
  extends Expression
  with HiveInspectors
  with UserDefinedExpression {

  @transient
  private lazy val evaluator = new HiveSimpleUDFEvaluator(funcWrapper, children)

  override lazy val deterministic: Boolean =
    evaluator.isUDFDeterministic && children.forall(_.deterministic)

  // It's stateful because `evaluator.inputs` is stateful.
  override def stateful: Boolean = true

  override def nullable: Boolean = true

  override def foldable: Boolean = evaluator.isUDFDeterministic && children.forall(_.foldable)

  override lazy val dataType: DataType = javaTypeToDataType(evaluator.method.getGenericReturnType)

  // TODO: Finish input output types.
  override def eval(input: InternalRow): Any = {
    children.zipWithIndex.foreach {
      case (child, idx) => evaluator.setArg(idx, child.eval(input))
    }
    evaluator.evaluate()
  }

  override def toString: String = {
    s"$nodeName#${funcWrapper.functionClassName}(${children.mkString(",")})"
  }

  override def prettyName: String = name

  override def sql: String = s"$name(${children.map(_.sql).mkString(", ")})"

  override protected def withNewChildrenInternal(newChildren: IndexedSeq[Expression]): Expression =
    copy(children = newChildren)

  protected def doGenCode(ctx: CodegenContext, ev: ExprCode): ExprCode = {
    val refEvaluator = ctx.addReferenceObj("evaluator", evaluator)
    val evals = children.map(_.genCode(ctx))

    val setValues = evals.zipWithIndex.map {
      case (eval, i) =>
        s"""
           if (${eval.isNull}) {
             $refEvaluator.setArg($i, null);
           } else {
             $refEvaluator.setArg($i, ${eval.value});
           }
           """
    }

    val resultType = CodeGenerator.boxedType(dataType)
    val resultTerm = ctx.freshName("result")
    ev.copy(code =
      code"""
         ${evals.map(_.code).mkString("\n")}
         ${setValues.mkString("\n")}
         $resultType $resultTerm = ($resultType) $refEvaluator.evaluate();
         boolean ${ev.isNull} = $resultTerm == null;
         ${CodeGenerator.javaType(dataType)} ${ev.value} = ${CodeGenerator.defaultValue(dataType)};
         if (!${ev.isNull}) {
           ${ev.value} = $resultTerm;
         }
         """
    )
  }
}

private[hive] case class HiveGenericUDF(
    name: String, funcWrapper: HiveFunctionWrapper, children: Seq[Expression])
  extends Expression
  with HiveInspectors
  with UserDefinedExpression {

  // It's stateful because `evaluator.deferredObjects` is stateful.
  override def stateful: Boolean = true

  override def nullable: Boolean = true

  override lazy val deterministic: Boolean =
    evaluator.isUDFDeterministic && children.forall(_.deterministic)

  override def foldable: Boolean = evaluator.isUDFDeterministic &&
    evaluator.returnInspector.isInstanceOf[ConstantObjectInspector]

  override lazy val dataType: DataType = inspectorToDataType(evaluator.returnInspector)

  @transient
  private lazy val evaluator = new HiveGenericUDFEvaluator(funcWrapper, children)

  override def eval(input: InternalRow): Any = {
    children.zipWithIndex.foreach {
      case (child, idx) =>
        try {
          evaluator.setArg(idx, child.eval(input))
        } catch {
          case t: Throwable =>
            evaluator.setException(idx, t)
        }
    }
    evaluator.evaluate()
  }

  override def prettyName: String = name

  override def toString: String = {
    s"$nodeName#${funcWrapper.functionClassName}(${children.mkString(",")})"
  }

  override protected def withNewChildrenInternal(newChildren: IndexedSeq[Expression]): Expression =
    copy(children = newChildren)

  protected def doGenCode(ctx: CodegenContext, ev: ExprCode): ExprCode = {
    val refEvaluator = ctx.addReferenceObj("evaluator", evaluator)
    val evals = children.map(_.genCode(ctx))

    val setValues = evals.zipWithIndex.map {
      case (eval, i) =>
        s"""
<<<<<<< HEAD
           if (${eval.isNull}) {
             $refEvaluator.setArg($i, null);
           } else {
             $refEvaluator.setArg($i, ${eval.value});
           }
           """
=======
           |try {
           |  ${eval.code}
           |  if (${eval.isNull}) {
           |    $refEvaluator.setArg($i, null);
           |  } else {
           |    $refEvaluator.setArg($i, ${eval.value});
           |  }
           |} catch (Throwable t) {
           |  $refEvaluator.setException($i, t);
           |}
           |""".stripMargin
>>>>>>> 5463bfce
    }

    val resultType = CodeGenerator.boxedType(dataType)
    val resultTerm = ctx.freshName("result")
    ev.copy(code =
      code"""
<<<<<<< HEAD
         ${evals.map(_.code).mkString("\n")}
         ${setValues.mkString("\n")}
         $resultType $resultTerm = ($resultType) $refEvaluator.evaluate();
         boolean ${ev.isNull} = $resultTerm == null;
         ${CodeGenerator.javaType(dataType)} ${ev.value} = ${CodeGenerator.defaultValue(dataType)};
         if (!${ev.isNull}) {
           ${ev.value} = $resultTerm;
         }
         """
=======
         |${setValues.mkString("\n")}
         |$resultType $resultTerm = ($resultType) $refEvaluator.evaluate();
         |boolean ${ev.isNull} = $resultTerm == null;
         |${CodeGenerator.javaType(dataType)} ${ev.value} = ${CodeGenerator.defaultValue(dataType)};
         |if (!${ev.isNull}) {
         |  ${ev.value} = $resultTerm;
         |}
         |""".stripMargin
>>>>>>> 5463bfce
    )
  }
}

/**
 * Converts a Hive Generic User Defined Table Generating Function (UDTF) to a
 * `Generator`. Note that the semantics of Generators do not allow
 * Generators to maintain state in between input rows.  Thus UDTFs that rely on partitioning
 * dependent operations like calls to `close()` before producing output will not operate the same as
 * in Hive.  However, in practice this should not affect compatibility for most sane UDTFs
 * (e.g. explode or GenericUDTFParseUrlTuple).
 *
 * Operators that require maintaining state in between input rows should instead be implemented as
 * user defined aggregations, which have clean semantics even in a partitioned execution.
 */
private[hive] case class HiveGenericUDTF(
    name: String,
    funcWrapper: HiveFunctionWrapper,
    children: Seq[Expression])
  extends Generator with HiveInspectors with CodegenFallback with UserDefinedExpression {

  @transient
  protected lazy val function: GenericUDTF = {
    val fun: GenericUDTF = funcWrapper.createFunction()
    fun.setCollector(collector)
    fun
  }

  @transient
  protected lazy val inputInspector = {
    val inspectors = children.map(toInspector)
    val fields = inspectors.indices.map(index => s"_col$index").asJava
    ObjectInspectorFactory.getStandardStructObjectInspector(fields, inspectors.asJava)
  }

  @transient
  protected lazy val outputInspector = function.initialize(inputInspector)

  @transient
  protected lazy val udtInput = new Array[AnyRef](children.length)

  @transient
  protected lazy val collector = new UDTFCollector

  override lazy val elementSchema = StructType(outputInspector.getAllStructFieldRefs.asScala.map {
    field => StructField(field.getFieldName, inspectorToDataType(field.getFieldObjectInspector),
      nullable = true)
  }.toArray)

  @transient
  private lazy val inputDataTypes: Array[DataType] = children.map(_.dataType).toArray

  @transient
  private lazy val wrappers = children.map(x => wrapperFor(toInspector(x), x.dataType)).toArray

  @transient
  private lazy val unwrapper = unwrapperFor(outputInspector)

  @transient
  private lazy val inputProjection = new InterpretedProjection(children)

  override def eval(input: InternalRow): TraversableOnce[InternalRow] = {
    outputInspector // Make sure initialized.
    function.process(wrap(inputProjection(input), wrappers, udtInput, inputDataTypes))
    collector.collectRows()
  }

  protected class UDTFCollector extends Collector {
    var collected = new ArrayBuffer[InternalRow]

    override def collect(input: java.lang.Object): Unit = {
      // We need to clone the input here because implementations of
      // GenericUDTF reuse the same object. Luckily they are always an array, so
      // it is easy to clone.
      collected += unwrapper(input).asInstanceOf[InternalRow]
    }

    def collectRows(): Seq[InternalRow] = {
      val toCollect = collected
      collected = new ArrayBuffer[InternalRow]
      toCollect.toSeq
    }
  }

  override def terminate(): TraversableOnce[InternalRow] = {
    outputInspector // Make sure initialized.
    function.close()
    collector.collectRows()
  }

  override def toString: String = {
    s"$nodeName#${funcWrapper.functionClassName}(${children.mkString(",")})"
  }

  override def prettyName: String = name

  override protected def withNewChildrenInternal(newChildren: IndexedSeq[Expression]): Expression =
    copy(children = newChildren)
}

/**
 * While being evaluated by Spark SQL, the aggregation state of a Hive UDAF may be in the following
 * three formats:
 *
 *  1. An instance of some concrete `GenericUDAFEvaluator.AggregationBuffer` class
 *
 *     This is the native Hive representation of an aggregation state. Hive `GenericUDAFEvaluator`
 *     methods like `iterate()`, `merge()`, `terminatePartial()`, and `terminate()` use this format.
 *     We call these methods to evaluate Hive UDAFs.
 *
 *  2. A Java object that can be inspected using the `ObjectInspector` returned by the
 *     `GenericUDAFEvaluator.init()` method.
 *
 *     Hive uses this format to produce a serializable aggregation state so that it can shuffle
 *     partial aggregation results. Whenever we need to convert a Hive `AggregationBuffer` instance
 *     into a Spark SQL value, we have to convert it to this format first and then do the conversion
 *     with the help of `ObjectInspector`s.
 *
 *  3. A Spark SQL value
 *
 *     We use this format for serializing Hive UDAF aggregation states on Spark side. To be more
 *     specific, we convert `AggregationBuffer`s into equivalent Spark SQL values, write them into
 *     `UnsafeRow`s, and then retrieve the byte array behind those `UnsafeRow`s as serialization
 *     results.
 *
 * We may use the following methods to convert the aggregation state back and forth:
 *
 *  - `wrap()`/`wrapperFor()`: from 3 to 1
 *  - `unwrap()`/`unwrapperFor()`: from 1 to 3
 *  - `GenericUDAFEvaluator.terminatePartial()`: from 2 to 3
 *
 *  Note that, Hive UDAF is initialized with aggregate mode, and some specific Hive UDAFs can't
 *  mix UPDATE and MERGE actions during its life cycle. However, Spark may do UPDATE on a UDAF and
 *  then do MERGE, in case of hash aggregate falling back to sort aggregate. To work around this
 *  issue, we track the ability to do MERGE in the Hive UDAF aggregate buffer. If Spark does
 *  UPDATE then MERGE, we can detect it and re-create the aggregate buffer with a different
 *  aggregate mode.
 */
private[hive] case class HiveUDAFFunction(
    name: String,
    funcWrapper: HiveFunctionWrapper,
    children: Seq[Expression],
    isUDAFBridgeRequired: Boolean = false,
    mutableAggBufferOffset: Int = 0,
    inputAggBufferOffset: Int = 0)
  extends TypedImperativeAggregate[HiveUDAFBuffer]
  with HiveInspectors
  with UserDefinedExpression {

  override def withNewMutableAggBufferOffset(newMutableAggBufferOffset: Int): ImperativeAggregate =
    copy(mutableAggBufferOffset = newMutableAggBufferOffset)

  override def withNewInputAggBufferOffset(newInputAggBufferOffset: Int): ImperativeAggregate =
    copy(inputAggBufferOffset = newInputAggBufferOffset)

  // Hive `ObjectInspector`s for all child expressions (input parameters of the function).
  @transient
  private lazy val inputInspectors = children.map(toInspector).toArray

  // Spark SQL data types of input parameters.
  @transient
  private lazy val inputDataTypes: Array[DataType] = children.map(_.dataType).toArray

  private def newEvaluator(): GenericUDAFEvaluator = {
    val resolver = if (isUDAFBridgeRequired) {
      new GenericUDAFBridge(funcWrapper.createFunction[UDAF]())
    } else {
      funcWrapper.createFunction[AbstractGenericUDAFResolver]()
    }

    val parameterInfo = new SimpleGenericUDAFParameterInfo(inputInspectors, false, false, false)
    resolver.getEvaluator(parameterInfo)
  }

  private case class HiveEvaluator(
      evaluator: GenericUDAFEvaluator,
      objectInspector: ObjectInspector)

  // The UDAF evaluator used to consume raw input rows and produce partial aggregation results.
  // Hive `ObjectInspector` used to inspect partial aggregation results.
  @transient
  private lazy val partial1HiveEvaluator = {
    val evaluator = newEvaluator()
    HiveEvaluator(evaluator, evaluator.init(GenericUDAFEvaluator.Mode.PARTIAL1, inputInspectors))
  }

  // The UDAF evaluator used to consume partial aggregation results and produce final results.
  // Hive `ObjectInspector` used to inspect final results.
  @transient
  private lazy val finalHiveEvaluator = {
    val evaluator = newEvaluator()
    HiveEvaluator(
      evaluator,
      evaluator.init(GenericUDAFEvaluator.Mode.FINAL, Array(partial1HiveEvaluator.objectInspector)))
  }

  // Spark SQL data type of partial aggregation results
  @transient
  private lazy val partialResultDataType =
    inspectorToDataType(partial1HiveEvaluator.objectInspector)

  // Wrapper functions used to wrap Spark SQL input arguments into Hive specific format.
  @transient
  private lazy val inputWrappers = children.map(x => wrapperFor(toInspector(x), x.dataType)).toArray

  // Unwrapper function used to unwrap final aggregation result objects returned by Hive UDAFs into
  // Spark SQL specific format.
  @transient
  private lazy val resultUnwrapper = unwrapperFor(finalHiveEvaluator.objectInspector)

  @transient
  private lazy val cached: Array[AnyRef] = new Array[AnyRef](children.length)

  @transient
  private lazy val aggBufferSerDe: AggregationBufferSerDe = new AggregationBufferSerDe

  override def nullable: Boolean = true

  override lazy val dataType: DataType = inspectorToDataType(finalHiveEvaluator.objectInspector)

  override def prettyName: String = name

  override def sql(isDistinct: Boolean): String = {
    val distinct = if (isDistinct) "DISTINCT " else " "
    s"$name($distinct${children.map(_.sql).mkString(", ")})"
  }

  // The hive UDAF may create different buffers to handle different inputs: original data or
  // aggregate buffer. However, the Spark UDAF framework does not expose this information when
  // creating the buffer. Here we return null, and create the buffer in `update` and `merge`
  // on demand, so that we can know what input we are dealing with.
  override def createAggregationBuffer(): HiveUDAFBuffer = null

  @transient
  private lazy val inputProjection = UnsafeProjection.create(children)

  override def update(buffer: HiveUDAFBuffer, input: InternalRow): HiveUDAFBuffer = {
    // The input is original data, we create buffer with the partial1 evaluator.
    val nonNullBuffer = if (buffer == null) {
      HiveUDAFBuffer(partial1HiveEvaluator.evaluator.getNewAggregationBuffer, false)
    } else {
      buffer
    }

    assert(!nonNullBuffer.canDoMerge, "can not call `merge` then `update` on a Hive UDAF.")

    partial1HiveEvaluator.evaluator.iterate(
      nonNullBuffer.buf, wrap(inputProjection(input), inputWrappers, cached, inputDataTypes))
    nonNullBuffer
  }

  override def merge(buffer: HiveUDAFBuffer, input: HiveUDAFBuffer): HiveUDAFBuffer = {
    // The input is aggregate buffer, we create buffer with the final evaluator.
    val nonNullBuffer = if (buffer == null) {
      HiveUDAFBuffer(finalHiveEvaluator.evaluator.getNewAggregationBuffer, true)
    } else {
      buffer
    }

    // It's possible that we've called `update` of this Hive UDAF, and some specific Hive UDAF
    // implementation can't mix the `update` and `merge` calls during its life cycle. To work
    // around it, here we create a fresh buffer with final evaluator, and merge the existing buffer
    // to it, and replace the existing buffer with it.
    val mergeableBuf = if (!nonNullBuffer.canDoMerge) {
      val newBuf = finalHiveEvaluator.evaluator.getNewAggregationBuffer
      finalHiveEvaluator.evaluator.merge(
        newBuf, partial1HiveEvaluator.evaluator.terminatePartial(nonNullBuffer.buf))
      HiveUDAFBuffer(newBuf, true)
    } else {
      nonNullBuffer
    }

    // The 2nd argument of the Hive `GenericUDAFEvaluator.merge()` method is an input aggregation
    // buffer in the 3rd format mentioned in the ScalaDoc of this class. Originally, Hive converts
    // this `AggregationBuffer`s into this format before shuffling partial aggregation results, and
    // calls `GenericUDAFEvaluator.terminatePartial()` to do the conversion.
    finalHiveEvaluator.evaluator.merge(
      mergeableBuf.buf, partial1HiveEvaluator.evaluator.terminatePartial(input.buf))
    mergeableBuf
  }

  override def eval(buffer: HiveUDAFBuffer): Any = {
    resultUnwrapper(finalHiveEvaluator.evaluator.terminate(
      if (buffer == null) {
        finalHiveEvaluator.evaluator.getNewAggregationBuffer
      } else {
        buffer.buf
      }
    ))
  }

  override def serialize(buffer: HiveUDAFBuffer): Array[Byte] = {
    // Serializes an `AggregationBuffer` that holds partial aggregation results so that we can
    // shuffle it for global aggregation later.
    aggBufferSerDe.serialize(if (buffer == null) null else buffer.buf)
  }

  override def deserialize(bytes: Array[Byte]): HiveUDAFBuffer = {
    // Deserializes an `AggregationBuffer` from the shuffled partial aggregation phase to prepare
    // for global aggregation by merging multiple partial aggregation results within a single group.
    HiveUDAFBuffer(aggBufferSerDe.deserialize(bytes), false)
  }

  // Helper class used to de/serialize Hive UDAF `AggregationBuffer` objects
  private class AggregationBufferSerDe {
    private val partialResultUnwrapper = unwrapperFor(partial1HiveEvaluator.objectInspector)

    private val partialResultWrapper =
      wrapperFor(partial1HiveEvaluator.objectInspector, partialResultDataType)

    private val projection = UnsafeProjection.create(Array(partialResultDataType))

    private val mutableRow = new GenericInternalRow(1)

    def serialize(buffer: AggregationBuffer): Array[Byte] = {
      // The buffer may be null if there is no input. It's unclear if the hive UDAF accepts null
      // buffer, for safety we create an empty buffer here.
      val nonNullBuffer = if (buffer == null) {
        partial1HiveEvaluator.evaluator.getNewAggregationBuffer
      } else {
        buffer
      }

      // `GenericUDAFEvaluator.terminatePartial()` converts an `AggregationBuffer` into an object
      // that can be inspected by the `ObjectInspector` returned by `GenericUDAFEvaluator.init()`.
      // Then we can unwrap it to a Spark SQL value.
      mutableRow.update(0, partialResultUnwrapper(
        partial1HiveEvaluator.evaluator.terminatePartial(nonNullBuffer)))
      val unsafeRow = projection(mutableRow)
      val bytes = ByteBuffer.allocate(unsafeRow.getSizeInBytes)
      unsafeRow.writeTo(bytes)
      bytes.array()
    }

    def deserialize(bytes: Array[Byte]): AggregationBuffer = {
      // `GenericUDAFEvaluator` doesn't provide any method that is capable to convert an object
      // returned by `GenericUDAFEvaluator.terminatePartial()` back to an `AggregationBuffer`. The
      // workaround here is creating an initial `AggregationBuffer` first and then merge the
      // deserialized object into the buffer.
      val buffer = finalHiveEvaluator.evaluator.getNewAggregationBuffer
      val unsafeRow = new UnsafeRow(1)
      unsafeRow.pointTo(bytes, bytes.length)
      val partialResult = unsafeRow.get(0, partialResultDataType)
      finalHiveEvaluator.evaluator.merge(buffer, partialResultWrapper(partialResult))
      buffer
    }
  }

  override protected def withNewChildrenInternal(newChildren: IndexedSeq[Expression]): Expression =
    copy(children = newChildren)
}

case class HiveUDAFBuffer(buf: AggregationBuffer, canDoMerge: Boolean)<|MERGE_RESOLUTION|>--- conflicted
+++ resolved
@@ -87,12 +87,12 @@
     val setValues = evals.zipWithIndex.map {
       case (eval, i) =>
         s"""
-           if (${eval.isNull}) {
-             $refEvaluator.setArg($i, null);
-           } else {
-             $refEvaluator.setArg($i, ${eval.value});
-           }
-           """
+           |if (${eval.isNull}) {
+           |  $refEvaluator.setArg($i, null);
+           |} else {
+           |  $refEvaluator.setArg($i, ${eval.value});
+           |}
+           |""".stripMargin
     }
 
     val resultType = CodeGenerator.boxedType(dataType)
@@ -163,34 +163,23 @@
     val setValues = evals.zipWithIndex.map {
       case (eval, i) =>
         s"""
-<<<<<<< HEAD
-           if (${eval.isNull}) {
-             $refEvaluator.setArg($i, null);
-           } else {
-             $refEvaluator.setArg($i, ${eval.value});
+           try {
+             ${eval.code}
+             if (${eval.isNull}) {
+               $refEvaluator.setArg($i, null);
+             } else {
+               $refEvaluator.setArg($i, ${eval.value});
+             }
+           } catch (Throwable t) {
+             $refEvaluator.setException($i, t);
            }
-           """
-=======
-           |try {
-           |  ${eval.code}
-           |  if (${eval.isNull}) {
-           |    $refEvaluator.setArg($i, null);
-           |  } else {
-           |    $refEvaluator.setArg($i, ${eval.value});
-           |  }
-           |} catch (Throwable t) {
-           |  $refEvaluator.setException($i, t);
-           |}
-           |""".stripMargin
->>>>>>> 5463bfce
+           """.stripMargin
     }
 
     val resultType = CodeGenerator.boxedType(dataType)
     val resultTerm = ctx.freshName("result")
     ev.copy(code =
       code"""
-<<<<<<< HEAD
-         ${evals.map(_.code).mkString("\n")}
          ${setValues.mkString("\n")}
          $resultType $resultTerm = ($resultType) $refEvaluator.evaluate();
          boolean ${ev.isNull} = $resultTerm == null;
@@ -198,17 +187,7 @@
          if (!${ev.isNull}) {
            ${ev.value} = $resultTerm;
          }
-         """
-=======
-         |${setValues.mkString("\n")}
-         |$resultType $resultTerm = ($resultType) $refEvaluator.evaluate();
-         |boolean ${ev.isNull} = $resultTerm == null;
-         |${CodeGenerator.javaType(dataType)} ${ev.value} = ${CodeGenerator.defaultValue(dataType)};
-         |if (!${ev.isNull}) {
-         |  ${ev.value} = $resultTerm;
-         |}
-         |""".stripMargin
->>>>>>> 5463bfce
+         """.stripMargin
     )
   }
 }
