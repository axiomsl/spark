--- conflicted
+++ resolved
@@ -120,10 +120,7 @@
       distribution: Distribution,
       ordering: Array[SortOrder],
       requiredNumPartitions: Option[Int],
-<<<<<<< HEAD
       advisoryPartitionSize: Option[Long],
-=======
->>>>>>> 5e19fba9
       distributionStrictlyRequired: Boolean = true,
       numRowsPerSplit: Int = Int.MaxValue): Table = {
     if (tables.containsKey(ident)) {
@@ -134,12 +131,8 @@
 
     val tableName = s"$name.${ident.quoted}"
     val table = new InMemoryTable(tableName, schema, partitions, properties, distribution,
-<<<<<<< HEAD
       ordering, requiredNumPartitions, advisoryPartitionSize, distributionStrictlyRequired,
       numRowsPerSplit)
-=======
-      ordering, requiredNumPartitions, distributionStrictlyRequired, numRowsPerSplit)
->>>>>>> 5e19fba9
     tables.put(ident, table)
     namespaces.putIfAbsent(ident.namespace.toList, Map())
     table
