--- conflicted
+++ resolved
@@ -70,12 +70,36 @@
     } catch {
       case e: BadRecordException => mode match {
         case PermissiveMode =>
-<<<<<<< HEAD
           val partialResults = e.partialResults()
           if (partialResults.nonEmpty) {
-            partialResults.iterator.map(row => toResultRow(Some(row), e.record))
+            partialResults.iterator.map { row =>
+              toResultRow(Some(row), e.record,
+                () => {
+                  val cause = e.cause
+                  if (cause != null) {
+                    val causeString = Option(ExceptionUtils.getRootCause(e.cause))
+                      .map(_.toString)
+                      .getOrElse(cause.toString)
+                    UTF8String.fromString(causeString)
+                  } else {
+                    UTF8String.fromString("NA")
+                  }
+                }
+              )
+            }
           } else {
-            Iterator(toResultRow(None, e.record))
+            Iterator(toResultRow(e.partialResult(), e.record,
+              () => {
+                val cause = e.cause
+                if (cause != null) {
+                  val causeString = Option(ExceptionUtils.getRootCause(e.cause))
+                    .map(_.toString)
+                    .getOrElse(cause.toString)
+                  UTF8String.fromString(causeString)
+                } else {
+                  UTF8String.fromString("NA")
+                }
+              }))
           }
         case DropMalformedMode =>
           Iterator.empty
@@ -88,25 +112,6 @@
             case _ => throw QueryExecutionErrors.malformedRecordsDetectedInRecordParsingError(
               toResultRow(e.partialResults().headOption, e.record).toString, e)
           }
-=======
-          Iterator(toResultRow(e.partialResult(), e.record,
-            () => {
-              val cause = e.cause
-              if (cause != null) {
-                val causeString = Option(ExceptionUtils.getRootCause(e.cause))
-                  .map(_.toString)
-                  .getOrElse(cause.toString)
-                UTF8String.fromString(causeString)
-              } else {
-                UTF8String.fromString("NA")
-              }
-            }))
-        case DropMalformedMode =>
-          Iterator.empty
-        case FailFastMode =>
-          throw QueryExecutionErrors.malformedRecordsDetectedInRecordParsingError(
-            toResultRow(e.partialResult(), e.record, () => null).toString, e)
->>>>>>> 5e19fba9
       }
     }
   }
