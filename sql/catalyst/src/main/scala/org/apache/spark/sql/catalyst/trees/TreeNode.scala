/*
 * Licensed to the Apache Software Foundation (ASF) under one or more
 * contributor license agreements.  See the NOTICE file distributed with
 * this work for additional information regarding copyright ownership.
 * The ASF licenses this file to You under the Apache License, Version 2.0
 * (the "License"); you may not use this file except in compliance with
 * the License.  You may obtain a copy of the License at
 *
 *    http://www.apache.org/licenses/LICENSE-2.0
 *
 * Unless required by applicable law or agreed to in writing, software
 * distributed under the License is distributed on an "AS IS" BASIS,
 * WITHOUT WARRANTIES OR CONDITIONS OF ANY KIND, either express or implied.
 * See the License for the specific language governing permissions and
 * limitations under the License.
 */

package org.apache.spark.sql.catalyst.trees

import java.util.UUID

import scala.collection.{mutable, Map}
import scala.collection.JavaConverters._
import scala.reflect.ClassTag

import org.apache.commons.lang3.ClassUtils
import org.json4s.JsonAST._
import org.json4s.JsonDSL._
import org.json4s.jackson.JsonMethods._

import org.apache.spark.sql.catalyst.{AliasIdentifier, CatalystIdentifier}
import org.apache.spark.sql.catalyst.ScalaReflection._
import org.apache.spark.sql.catalyst.catalog.{BucketSpec, CatalogStorageFormat, CatalogTable, CatalogTableType, FunctionResource}
import org.apache.spark.sql.catalyst.expressions._
import org.apache.spark.sql.catalyst.plans.JoinType
import org.apache.spark.sql.catalyst.plans.logical.TableSpec
import org.apache.spark.sql.catalyst.plans.physical.{BroadcastMode, Partitioning}
import org.apache.spark.sql.catalyst.rules.RuleId
import org.apache.spark.sql.catalyst.rules.RuleIdCollection
import org.apache.spark.sql.catalyst.rules.UnknownRuleId
import org.apache.spark.sql.catalyst.trees.TreePattern.TreePattern
import org.apache.spark.sql.catalyst.util.StringUtils.PlanStringConcat
import org.apache.spark.sql.catalyst.util.truncatedString
import org.apache.spark.sql.errors.QueryExecutionErrors
import org.apache.spark.sql.internal.SQLConf
import org.apache.spark.sql.types._
import org.apache.spark.sql.util.CaseInsensitiveStringMap
import org.apache.spark.storage.StorageLevel
import org.apache.spark.util.Utils
import org.apache.spark.util.collection.BitSet

/** Used by [[TreeNode.getNodeNumbered]] when traversing the tree for a given number */
private class MutableInt(var i: Int)

// A tag of a `TreeNode`, which defines name and type
case class TreeNodeTag[T](name: String)

// A functor that always returns true.
object AlwaysProcess {
  val fn: TreePatternBits => Boolean = { _ => true}
}

// scalastyle:off
abstract class TreeNode[BaseType <: TreeNode[BaseType]]
  extends Product
  with TreePatternBits
  with WithOrigin {
// scalastyle:on
  self: BaseType =>

  override val origin: Origin = CurrentOrigin.get

  /**
   * A mutable map for holding auxiliary information of this tree node. It will be carried over
   * when this node is copied via `makeCopy`, or transformed via `transformUp`/`transformDown`.
   */
  private val tags: mutable.Map[TreeNodeTag[_], Any] = mutable.Map.empty

  /**
   * Default tree pattern [[BitSet] for a [[TreeNode]].
   */
  protected def getDefaultTreePatternBits: BitSet = {
    val bits: BitSet = new BitSet(TreePattern.maxId)
    // Propagate node pattern bits
    val nodePatternIterator = nodePatterns.iterator
    while (nodePatternIterator.hasNext) {
      bits.set(nodePatternIterator.next().id)
    }
    // Propagate children's pattern bits
    val childIterator = children.iterator
    while (childIterator.hasNext) {
      bits.union(childIterator.next().treePatternBits)
    }
    bits
  }

  /**
   * A BitSet of tree patterns for this TreeNode and its subtree. If this TreeNode and its
   * subtree contains a pattern `P`, the corresponding bit for `P.id` is set in this BitSet.
   */
  override lazy val treePatternBits: BitSet = getDefaultTreePatternBits

  /**
   * A BitSet of rule ids to record ineffective rules for this TreeNode and its subtree.
   * If a rule R (which does not read a varying, external state for each invocation) is
   * ineffective in one apply call for this TreeNode and its subtree, R will still be
   * ineffective for subsequent apply calls on this tree because query plan structures are
   * immutable.
   */
  private val ineffectiveRules: BitSet = new BitSet(RuleIdCollection.NumRules)

  /**
   * @return a sequence of tree pattern enums in a TreeNode T. It does not include propagated
   *         patterns in the subtree of T.
   */
  protected val nodePatterns: Seq[TreePattern] = Seq()

  /**
   * Mark that a rule (with id `ruleId`) is ineffective for this TreeNode and its subtree.
   *
   * @param ruleId the unique identifier of the rule. If `ruleId` is UnknownId, it is a no-op.
   */
  protected def markRuleAsIneffective(ruleId : RuleId): Unit = {
    if (ruleId eq UnknownRuleId) {
      return
    }
    ineffectiveRules.set(ruleId.id)
  }

  /**
   * Whether this TreeNode and its subtree have been marked as ineffective for the rule with id
   * `ruleId`.
   *
   * @param ruleId the unique id of the rule
   * @return true if the rule has been marked as ineffective; false otherwise. If `ruleId` is
   *         UnknownId, it returns false.
   */
  protected def isRuleIneffective(ruleId : RuleId): Boolean = {
    if (ruleId eq UnknownRuleId) {
      return false
    }
    ineffectiveRules.get(ruleId.id)
  }

  def copyTagsFrom(other: BaseType): Unit = {
    // SPARK-32753: it only makes sense to copy tags to a new node
    // but it's too expensive to detect other cases likes node removal
    // so we make a compromise here to copy tags to node with no tags
    if (tags.isEmpty) {
      tags ++= other.tags
    }
  }

  def setTagValue[T](tag: TreeNodeTag[T], value: T): Unit = {
    tags(tag) = value
  }

  def getTagValue[T](tag: TreeNodeTag[T]): Option[T] = {
    tags.get(tag).map(_.asInstanceOf[T])
  }

  def unsetTagValue[T](tag: TreeNodeTag[T]): Unit = {
    tags -= tag
  }

  /**
   * Returns a Seq of the children of this node.
   * Children should not change. Immutability required for containsChild optimization
   */
  def children: Seq[BaseType]

  lazy val containsChild: Set[TreeNode[_]] = children.toSet

  // Copied from Scala 2.13.1
  // github.com/scala/scala/blob/v2.13.1/src/library/scala/util/hashing/MurmurHash3.scala#L56-L73
  // to prevent the issue https://github.com/scala/bug/issues/10495
  // TODO(SPARK-30848): Remove this once we drop Scala 2.12.
  private final def productHash(x: Product, seed: Int, ignorePrefix: Boolean = false): Int = {
    val arr = x.productArity
    // Case objects have the hashCode inlined directly into the
    // synthetic hashCode method, but this method should still give
    // a correct result if passed a case object.
    if (arr == 0) {
      x.productPrefix.hashCode
    } else {
      var h = seed
      if (!ignorePrefix) h = scala.util.hashing.MurmurHash3.mix(h, x.productPrefix.hashCode)
      var i = 0
      while (i < arr) {
        h = scala.util.hashing.MurmurHash3.mix(h, x.productElement(i).##)
        i += 1
      }
      scala.util.hashing.MurmurHash3.finalizeHash(h, arr)
    }
  }

  private lazy val _hashCode: Int = productHash(this, scala.util.hashing.MurmurHash3.productSeed)
  override def hashCode(): Int = _hashCode

  /**
   * Faster version of equality which short-circuits when two treeNodes are the same instance.
   * We don't just override Object.equals, as doing so prevents the scala compiler from
   * generating case class `equals` methods
   */
  def fastEquals(other: TreeNode[_]): Boolean = {
    this.eq(other) || this == other
  }

  /**
   * Find the first [[TreeNode]] that satisfies the condition specified by `f`.
   * The condition is recursively applied to this node and all of its children (pre-order).
   */
  def find(f: BaseType => Boolean): Option[BaseType] = if (f(this)) {
    Some(this)
  } else {
    children.foldLeft(Option.empty[BaseType]) { (l, r) => l.orElse(r.find(f)) }
  }

  /**
   * Test whether there is [[TreeNode]] satisfies the conditions specified in `f`.
   * The condition is recursively applied to this node and all of its children (pre-order).
   */
  def exists(f: BaseType => Boolean): Boolean = if (f(this)) {
    true
  } else {
    children.exists(_.exists(f))
  }

  /**
   * Runs the given function on this node and then recursively on [[children]].
   * @param f the function to be applied to each node in the tree.
   */
  def foreach(f: BaseType => Unit): Unit = {
    f(this)
    children.foreach(_.foreach(f))
  }

  /**
   * Runs the given function recursively on [[children]] then on this node.
   * @param f the function to be applied to each node in the tree.
   */
  def foreachUp(f: BaseType => Unit): Unit = {
    children.foreach(_.foreachUp(f))
    f(this)
  }

  /**
   * Returns a Seq containing the result of applying the given function to each
   * node in this tree in a preorder traversal.
   * @param f the function to be applied.
   */
  def map[A](f: BaseType => A): Seq[A] = {
    val ret = new collection.mutable.ArrayBuffer[A]()
    foreach(ret += f(_))
    ret.toSeq
  }

  /**
   * Returns a Seq by applying a function to all nodes in this tree and using the elements of the
   * resulting collections.
   */
  def flatMap[A](f: BaseType => TraversableOnce[A]): Seq[A] = {
    val ret = new collection.mutable.ArrayBuffer[A]()
    foreach(ret ++= f(_))
    ret.toSeq
  }

  /**
   * Returns a Seq containing the result of applying a partial function to all elements in this
   * tree on which the function is defined.
   */
  def collect[B](pf: PartialFunction[BaseType, B]): Seq[B] = {
    val ret = new collection.mutable.ArrayBuffer[B]()
    val lifted = pf.lift
    foreach(node => lifted(node).foreach(ret.+=))
    ret.toSeq
  }

  /**
   * Returns a Seq containing the leaves in this tree.
   */
  def collectLeaves(): Seq[BaseType] = {
    this.collect { case p if p.children.isEmpty => p }
  }

  /**
   * Finds and returns the first [[TreeNode]] of the tree for which the given partial function
   * is defined (pre-order), and applies the partial function to it.
   */
  def collectFirst[B](pf: PartialFunction[BaseType, B]): Option[B] = {
    val lifted = pf.lift
    lifted(this).orElse {
      children.foldLeft(Option.empty[B]) { (l, r) => l.orElse(r.collectFirst(pf)) }
    }
  }

  /**
   * Efficient alternative to `productIterator.map(f).toArray`.
   */
  protected def mapProductIterator[B: ClassTag](f: Any => B): Array[B] = {
    val arr = Array.ofDim[B](productArity)
    var i = 0
    while (i < arr.length) {
      arr(i) = f(productElement(i))
      i += 1
    }
    arr
  }

  private def childrenFastEquals(
      originalChildren: IndexedSeq[BaseType], newChildren: IndexedSeq[BaseType]): Boolean = {
    val size = originalChildren.size
    var i = 0
    while (i < size) {
      if (!originalChildren(i).fastEquals(newChildren(i))) return false
      i += 1
    }
    true
  }

  // This is a temporary solution, we will change the type of children to IndexedSeq in a
  // followup PR
  private def asIndexedSeq(seq: Seq[BaseType]): IndexedSeq[BaseType] = {
    seq match {
      case types: IndexedSeq[BaseType] => types
      case other => other.toIndexedSeq
    }
  }

  final def withNewChildren(newChildren: Seq[BaseType]): BaseType = {
    val childrenIndexedSeq = asIndexedSeq(children)
    val newChildrenIndexedSeq = asIndexedSeq(newChildren)
    assert(newChildrenIndexedSeq.size == childrenIndexedSeq.size, "Incorrect number of children")
    if (childrenIndexedSeq.isEmpty ||
        childrenFastEquals(newChildrenIndexedSeq, childrenIndexedSeq)) {
      this
    } else {
      CurrentOrigin.withOrigin(origin) {
        val res = withNewChildrenInternal(newChildrenIndexedSeq)
        res.copyTagsFrom(this)
        res
      }
    }
  }

  protected def withNewChildrenInternal(newChildren: IndexedSeq[BaseType]): BaseType

  /**
   * Returns a copy of this node with the children replaced.
   * TODO: Validate somewhere (in debug mode?) that children are ordered correctly.
   */
  protected final def legacyWithNewChildren(newChildren: Seq[BaseType]): BaseType = {
    assert(newChildren.size == children.size, "Incorrect number of children")
    var changed = false
    val remainingNewChildren = newChildren.toBuffer
    val remainingOldChildren = children.toBuffer
    def mapTreeNode(node: TreeNode[_]): TreeNode[_] = {
      val newChild = remainingNewChildren.remove(0)
      val oldChild = remainingOldChildren.remove(0)
      if (newChild fastEquals oldChild) {
        oldChild
      } else {
        changed = true
        newChild
      }
    }
    def mapChild(child: Any): Any = child match {
      case arg: TreeNode[_] if containsChild(arg) => mapTreeNode(arg)
      // CaseWhen Case or any tuple type
      case (left, right) => (mapChild(left), mapChild(right))
      case nonChild: AnyRef => nonChild
      case null => null
    }
    val newArgs = mapProductIterator {
      case s: StructType => s // Don't convert struct types to some other type of Seq[StructField]
      // Handle Seq[TreeNode] in TreeNode parameters.
      case s: Stream[_] =>
        // Stream is lazy so we need to force materialization
        s.map(mapChild).force
      case s: Seq[_] =>
        s.map(mapChild)
      case m: Map[_, _] =>
        // `map.mapValues().view.force` return `Map` in Scala 2.12 but return `IndexedSeq` in Scala
        // 2.13, call `toMap` method manually to compatible with Scala 2.12 and Scala 2.13
        // `mapValues` is lazy and we need to force it to materialize
        m.mapValues(mapChild).view.force.toMap
      case arg: TreeNode[_] if containsChild(arg) => mapTreeNode(arg)
      case Some(child) => Some(mapChild(child))
      case nonChild: AnyRef => nonChild
      case null => null
    }

    if (changed) makeCopy(newArgs) else this
  }

  /**
   * Returns a copy of this node where `rule` has been recursively applied to the tree.
   * When `rule` does not apply to a given node it is left unchanged.
   * Users should not expect a specific directionality. If a specific directionality is needed,
   * transformDown or transformUp should be used.
   *
   * @param rule the function used to transform this nodes children
   */
  def transform(rule: PartialFunction[BaseType, BaseType]): BaseType = {
    transformDown(rule)
  }

  /**
   * Returns a copy of this node where `rule` has been recursively applied to the tree.
   * When `rule` does not apply to a given node it is left unchanged.
   * Users should not expect a specific directionality. If a specific directionality is needed,
   * transformDown or transformUp should be used.
   *
   * @param rule   the function used to transform this nodes children
   * @param cond   a Lambda expression to prune tree traversals. If `cond.apply` returns false
   *               on a TreeNode T, skips processing T and its subtree; otherwise, processes
   *               T and its subtree recursively.
   * @param ruleId is a unique Id for `rule` to prune unnecessary tree traversals. When it is
   *               UnknownRuleId, no pruning happens. Otherwise, if `rule` (with id `ruleId`)
   *               has been marked as in effective on a TreeNode T, skips processing T and its
   *               subtree. Do not pass it if the rule is not purely functional and reads a
   *               varying initial state for different invocations.
   */
  def transformWithPruning(cond: TreePatternBits => Boolean,
    ruleId: RuleId = UnknownRuleId)(rule: PartialFunction[BaseType, BaseType])
  : BaseType = {
    transformDownWithPruning(cond, ruleId)(rule)
  }

  /**
   * Returns a copy of this node where `rule` has been recursively applied to it and all of its
   * children (pre-order). When `rule` does not apply to a given node it is left unchanged.
   *
   * @param rule the function used to transform this nodes children
   */
  def transformDown(rule: PartialFunction[BaseType, BaseType]): BaseType = {
    transformDownWithPruning(AlwaysProcess.fn, UnknownRuleId)(rule)
  }

  /**
   * Returns a copy of this node where `rule` has been recursively applied to it and all of its
   * children (pre-order). When `rule` does not apply to a given node it is left unchanged.
   *
   * @param rule   the function used to transform this nodes children
   * @param cond   a Lambda expression to prune tree traversals. If `cond.apply` returns false
   *               on a TreeNode T, skips processing T and its subtree; otherwise, processes
   *               T and its subtree recursively.
   * @param ruleId is a unique Id for `rule` to prune unnecessary tree traversals. When it is
   *               UnknownRuleId, no pruning happens. Otherwise, if `rule` (with id `ruleId`)
   *               has been marked as in effective on a TreeNode T, skips processing T and its
   *               subtree. Do not pass it if the rule is not purely functional and reads a
   *               varying initial state for different invocations.
   */
  def transformDownWithPruning(cond: TreePatternBits => Boolean,
    ruleId: RuleId = UnknownRuleId)(rule: PartialFunction[BaseType, BaseType])
  : BaseType = {
    if (!cond.apply(this) || isRuleIneffective(ruleId)) {
      return this
    }
    val afterRule = CurrentOrigin.withOrigin(origin) {
      rule.applyOrElse(this, identity[BaseType])
    }

    // Check if unchanged and then possibly return old copy to avoid gc churn.
    if (this fastEquals afterRule) {
      val rewritten_plan = mapChildren(_.transformDownWithPruning(cond, ruleId)(rule))
      if (this eq rewritten_plan) {
        markRuleAsIneffective(ruleId)
        this
      } else {
        rewritten_plan
      }
    } else {
      // If the transform function replaces this node with a new one, carry over the tags.
      afterRule.copyTagsFrom(this)
      afterRule.mapChildren(_.transformDownWithPruning(cond, ruleId)(rule))
    }
  }

  /**
   * Returns a copy of this node where `rule` has been recursively applied first to all of its
   * children and then itself (post-order). When `rule` does not apply to a given node, it is left
   * unchanged.
   *
   * @param rule   the function used to transform this nodes children
   */
  def transformUp(rule: PartialFunction[BaseType, BaseType]): BaseType = {
    transformUpWithPruning(AlwaysProcess.fn, UnknownRuleId)(rule)
  }

  /**
   * Returns a copy of this node where `rule` has been recursively applied first to all of its
   * children and then itself (post-order). When `rule` does not apply to a given node, it is left
   * unchanged.
   *
   * @param rule   the function used to transform this nodes children
   * @param cond   a Lambda expression to prune tree traversals. If `cond.apply` returns false
   *               on a TreeNode T, skips processing T and its subtree; otherwise, processes
   *               T and its subtree recursively.
   * @param ruleId is a unique Id for `rule` to prune unnecessary tree traversals. When it is
   *               UnknownRuleId, no pruning happens. Otherwise, if `rule` (with id `ruleId`)
   *               has been marked as in effective on a TreeNode T, skips processing T and its
   *               subtree. Do not pass it if the rule is not purely functional and reads a
   *               varying initial state for different invocations.
   */
  def transformUpWithPruning(cond: TreePatternBits => Boolean,
    ruleId: RuleId = UnknownRuleId)(rule: PartialFunction[BaseType, BaseType])
  : BaseType = {
    if (!cond.apply(this) || isRuleIneffective(ruleId)) {
      return this
    }
    val afterRuleOnChildren = mapChildren(_.transformUpWithPruning(cond, ruleId)(rule))
    val newNode = if (this fastEquals afterRuleOnChildren) {
      CurrentOrigin.withOrigin(origin) {
        rule.applyOrElse(this, identity[BaseType])
      }
    } else {
      CurrentOrigin.withOrigin(origin) {
        rule.applyOrElse(afterRuleOnChildren, identity[BaseType])
      }
    }
    if (this eq newNode) {
      markRuleAsIneffective(ruleId)
      this
    } else {
      // If the transform function replaces this node with a new one, carry over the tags.
      newNode.copyTagsFrom(this)
      newNode
    }
  }

  /**
   * Returns a copy of this node where `rule` has been recursively applied first to all of its
   * children and then itself (post-order). When `rule` does not apply to a given node, it is left
   * unchanged.
   *
   * @param cond   a Lambda expression to prune tree traversals. If `cond.apply` returns false
   *               on a TreeNode T, skips processing T and its subtree; otherwise, processes
   *               T and its subtree recursively.
   * @param rule   the function use to transform this node and its descendant nodes. The function
   *               takes a tuple as its input, where the first/second field is the before/after
   *               image of applying the rule on the node's children.
   * @param ruleId is a unique Id for `rule` to prune unnecessary tree traversals. When it is
   *               UnknownRuleId, no pruning happens. Otherwise, if `rule` (with id `ruleId`)
   *               has been marked as in effective on a TreeNode T, skips processing T and its
   *               subtree. Do not pass it if the rule is not purely functional and reads a
   *               varying initial state for different invocations.
   */
  def transformUpWithBeforeAndAfterRuleOnChildren(
      cond: BaseType => Boolean, ruleId: RuleId = UnknownRuleId)(
    rule: PartialFunction[(BaseType, BaseType), BaseType]): BaseType = {
    if (!cond.apply(this) || isRuleIneffective(ruleId)) {
      return this
    }
    val afterRuleOnChildren =
      mapChildren(_.transformUpWithBeforeAndAfterRuleOnChildren(cond, ruleId)(rule))
    val newNode = CurrentOrigin.withOrigin(origin) {
      rule.applyOrElse((this, afterRuleOnChildren), { t: (BaseType, BaseType) => t._2 })
    }
    if (this eq newNode) {
      this.markRuleAsIneffective(ruleId)
      this
    } else {
      // If the transform function replaces this node with a new one, carry over the tags.
      newNode.copyTagsFrom(this)
      newNode
    }
  }

  /**
   * Returns alternative copies of this node where `rule` has been recursively applied to it and all
   * of its children (pre-order).
   *
   * @param rule a function used to generate alternatives for a node
   * @return     the stream of alternatives
   */
  def multiTransformDown(
      rule: PartialFunction[BaseType, Seq[BaseType]]): Stream[BaseType] = {
    multiTransformDownWithPruning(AlwaysProcess.fn, UnknownRuleId)(rule)
  }

  /**
   * Returns alternative copies of this node where `rule` has been recursively applied to it and all
   * of its children (pre-order).
   *
   * As it is very easy to generate enormous number of alternatives when the input tree is huge or
   * when the rule returns many alternatives for many nodes, this function returns the alternatives
   * as a lazy `Stream` to be able to limit the number of alternatives generated at the caller side
   * as needed.
   *
   * The purpose of this function to access the returned alternatives by the rule only if they are
   * needed so the rule can return a `Stream` whose elements are also lazily calculated.
   * E.g. `multiTransform*` calls can be nested with the help of
   * `MultiTransform.generateCartesianProduct()`.
   *
   * The rule should not apply or can return a one element `Seq` of original node to indicate that
   * the original node without any transformation is a valid alternative.
   *
   * The rule can return `Seq.empty` to indicate that the original node should be pruned. In this
   * case `multiTransform()` returns an empty `Stream`.
   *
   * Please consider the following examples of `input.multiTransformDown(rule)`:
   *
   * We have an input expression:
   *    `Add(a, b)`
   *
   * 1.
   * We have a simple rule:
   *   `a` => `Seq(1, 2)`
   *   `b` => `Seq(10, 20)`
   *   `Add(a, b)` => `Seq(11, 12, 21, 22)`
   *
   * The output is:
   *   `Stream(11, 12, 21, 22)`
   *
   * 2.
   * In the previous example if we want to generate alternatives of `a` and `b` too then we need to
   * explicitly add the original `Add(a, b)` expression to the rule:
   *   `a` => `Seq(1, 2)`
   *   `b` => `Seq(10, 20)`
   *   `Add(a, b)` => `Seq(11, 12, 21, 22, Add(a, b))`
   *
   * The output is:
   *   `Stream(11, 12, 21, 22, Add(1, 10), Add(2, 10), Add(1, 20), Add(2, 20))`
   *
   * @param rule   a function used to generate alternatives for a node
   * @param cond   a Lambda expression to prune tree traversals. If `cond.apply` returns false
   *               on a TreeNode T, skips processing T and its subtree; otherwise, processes
   *               T and its subtree recursively.
   * @param ruleId is a unique Id for `rule` to prune unnecessary tree traversals. When it is
   *               UnknownRuleId, no pruning happens. Otherwise, if `rule` (with id `ruleId`)
   *               has been marked as in effective on a TreeNode T, skips processing T and its
   *               subtree. Do not pass it if the rule is not purely functional and reads a
   *               varying initial state for different invocations.
   * @return       the stream of alternatives
   */
  def multiTransformDownWithPruning(
      cond: TreePatternBits => Boolean,
      ruleId: RuleId = UnknownRuleId
    )(rule: PartialFunction[BaseType, Seq[BaseType]]): Stream[BaseType] = {
    if (!cond.apply(this) || isRuleIneffective(ruleId)) {
      return Stream(this)
    }

    // We could return `Seq(this)` if the `rule` doesn't apply and handle both
    // - the doesn't apply
    // - and the rule returns a one element `Seq(originalNode)`
    // cases together. The returned `Seq` can be a `Stream` and unfortunately it doesn't seem like
    // there is a way to match on a one element stream without eagerly computing the tail's head.
    // This contradicts with the purpose of only taking the necessary elements from the
    // alternatives. I.e. the "multiTransformDown is lazy" test case in `TreeNodeSuite` would fail.
    // Please note that this behaviour has a downside as well that we can only mark the rule on the
    // original node ineffective if the rule didn't match.
    var ruleApplied = true
    val afterRules = CurrentOrigin.withOrigin(origin) {
      rule.applyOrElse(this, (_: BaseType) => {
        ruleApplied = false
        Seq.empty
      })
    }

    val afterRulesStream = if (afterRules.isEmpty) {
      if (ruleApplied) {
        // If the rule returned with empty alternatives then prune
        Stream.empty
      } else {
        // If the rule was not applied then keep the original node
        this.markRuleAsIneffective(ruleId)
        Stream(this)
      }
    } else {
      // If the rule was applied then use the returned alternatives
      afterRules.toStream.map { afterRule =>
        if (this fastEquals afterRule) {
          this
        } else {
          afterRule.copyTagsFrom(this)
          afterRule
        }
      }
    }

    afterRulesStream.flatMap { afterRule =>
      if (afterRule.containsChild.nonEmpty) {
        MultiTransform.generateCartesianProduct(
            afterRule.children.map(c => () => c.multiTransformDownWithPruning(cond, ruleId)(rule)))
          .map(afterRule.withNewChildren)
      } else {
        Stream(afterRule)
      }
    }
  }

  /**
   * Returns a copy of this node where `f` has been applied to all the nodes in `children`.
   */
  def mapChildren(f: BaseType => BaseType): BaseType = {
    if (containsChild.nonEmpty) {
      withNewChildren(children.map(f))
    } else {
      this
    }
  }

  /**
   * Args to the constructor that should be copied, but not transformed.
   * These are appended to the transformed args automatically by makeCopy
   * @return
   */
  protected def otherCopyArgs: Seq[AnyRef] = Nil

  /**
   * Creates a copy of this type of tree node after a transformation.
   * Must be overridden by child classes that have constructor arguments
   * that are not present in the productIterator.
   * @param newArgs the new product arguments.
   */
  def makeCopy(newArgs: Array[AnyRef]): BaseType = makeCopy(newArgs, allowEmptyArgs = false)

  /**
   * Creates a copy of this type of tree node after a transformation.
   * Must be overridden by child classes that have constructor arguments
   * that are not present in the productIterator.
   * @param newArgs the new product arguments.
   * @param allowEmptyArgs whether to allow argument list to be empty.
   */
  private def makeCopy(
      newArgs: Array[AnyRef],
      allowEmptyArgs: Boolean): BaseType = {
    val allCtors = getClass.getConstructors
    if (newArgs.isEmpty && allCtors.isEmpty) {
      // This is a singleton object which doesn't have any constructor. Just return `this` as we
      // can't copy it.
      return this
    }

    // Skip no-arg constructors that are just there for kryo.
<<<<<<< HEAD
    val ctors = allCtors.filter(allowEmptyArgs || _.getParameterCount != 0)
=======
    val ctors = allCtors.filter(allowEmptyArgs || _.getParameterTypes.length != 0)
>>>>>>> 5e19fba9
    if (ctors.isEmpty) {
      throw QueryExecutionErrors.constructorNotFoundError(nodeName)
    }
    val allArgs: Array[AnyRef] = if (otherCopyArgs.isEmpty) {
      newArgs
    } else {
      newArgs ++ otherCopyArgs
    }
    val defaultCtor = ctors.find { ctor =>
      if (ctor.getParameterCount != allArgs.length) {
        false
      } else if (allArgs.contains(null)) {
        // if there is a `null`, we can't figure out the class, therefore we should just fallback
        // to older heuristic
        false
      } else {
        val argsArray: Array[Class[_]] = allArgs.map(_.getClass)
        ClassUtils.isAssignable(argsArray, ctor.getParameterTypes, true /* autoboxing */)
      }
    }.getOrElse(ctors.maxBy(_.getParameterCount)) // fall back to older heuristic

    try {
      CurrentOrigin.withOrigin(origin) {
        val res = defaultCtor.newInstance(allArgs.toArray: _*).asInstanceOf[BaseType]
        res.copyTagsFrom(this)
        res
      }
    } catch {
      case e: java.lang.IllegalArgumentException =>
        throw new IllegalStateException(
          s"""
             Failed to copy node.
             Is otherCopyArgs specified correctly for $nodeName.
             Exception message: ${e.getMessage}
             ctor: $defaultCtor?
             types: ${newArgs.map(_.getClass).mkString(", ")}
             args: ${newArgs.mkString(", ")}
           """)
    }
  }

  override def clone(): BaseType = {
    def mapChild(child: Any): Any = child match {
      case arg: TreeNode[_] if containsChild(arg) =>
        arg.asInstanceOf[BaseType].clone()
      case (arg1: TreeNode[_], arg2: TreeNode[_]) =>
        val newChild1 = if (containsChild(arg1)) {
          arg1.asInstanceOf[BaseType].clone()
        } else {
          arg1.asInstanceOf[BaseType]
        }

        val newChild2 = if (containsChild(arg2)) {
          arg2.asInstanceOf[BaseType].clone()
        } else {
          arg2.asInstanceOf[BaseType]
        }
        (newChild1, newChild2)
      case other => other
    }

    val newArgs = mapProductIterator {
      case arg: TreeNode[_] if containsChild(arg) =>
        arg.asInstanceOf[BaseType].clone()
      case Some(arg: TreeNode[_]) if containsChild(arg) =>
        Some(arg.asInstanceOf[BaseType].clone())
      // `map.mapValues().view.force` return `Map` in Scala 2.12 but return `IndexedSeq` in Scala
      // 2.13, call `toMap` method manually to compatible with Scala 2.12 and Scala 2.13
      case m: Map[_, _] => m.mapValues {
        case arg: TreeNode[_] if containsChild(arg) =>
          arg.asInstanceOf[BaseType].clone()
        case other => other
      }.view.force.toMap // `mapValues` is lazy and we need to force it to materialize
      case d: DataType => d // Avoid unpacking Structs
      case args: Stream[_] => args.map(mapChild).force // Force materialization on stream
      case args: Iterable[_] => args.map(mapChild)
      case nonChild: AnyRef => nonChild
      case null => null
    }
    makeCopy(newArgs, allowEmptyArgs = true)
  }

  private def simpleClassName: String = Utils.getSimpleName(this.getClass)

  /**
   * Returns the name of this type of TreeNode.  Defaults to the class name.
   * Note that we remove the "Exec" suffix for physical operators here.
   */
  def nodeName: String = simpleClassName.replaceAll("Exec$", "")

  /**
   * The arguments that should be included in the arg string.  Defaults to the `productIterator`.
   */
  protected def stringArgs: Iterator[Any] = productIterator

  private lazy val allChildren: Set[TreeNode[_]] = (children ++ innerChildren).toSet[TreeNode[_]]

  private def redactMapString[K, V](map: Map[K, V], maxFields: Int): List[String] = {
    // For security reason, redact the map value if the key is in certain patterns
    val redactedMap = SQLConf.get.redactOptions(map.toMap)
    // construct the redacted map as strings of the format "key=value"
    val keyValuePairs = redactedMap.toSeq.map { item =>
      item._1 + "=" + item._2
    }
    truncatedString(keyValuePairs, "[", ", ", "]", maxFields) :: Nil
  }

  private def formatArg(arg: Any, maxFields: Int): String = arg match {
    case seq: Seq[_] =>
      truncatedString(seq.map(formatArg(_, maxFields)), "[", ", ", "]", maxFields)
    case set: Set[_] =>
      // Sort elements for deterministic behaviours
      truncatedString(set.toSeq.map(formatArg(_, maxFields)).sorted, "{", ", ", "}", maxFields)
    case array: Array[_] =>
      truncatedString(array.map(formatArg(_, maxFields)), "[", ", ", "]", maxFields)
    case other =>
      other.toString
  }

  /** Returns a string representing the arguments to this node, minus any children */
  def argString(maxFields: Int): String = stringArgs.flatMap {
    case tn: TreeNode[_] if allChildren.contains(tn) => Nil
    case Some(tn: TreeNode[_]) if allChildren.contains(tn) => Nil
    case Some(tn: TreeNode[_]) => tn.simpleString(maxFields) :: Nil
    case tn: TreeNode[_] => tn.simpleString(maxFields) :: Nil
    case seq: Seq[Any] if seq.toSet.subsetOf(allChildren.asInstanceOf[Set[Any]]) => Nil
    case iter: Iterable[_] if iter.isEmpty => Nil
    case array: Array[_] if array.isEmpty => Nil
    case xs @ (_: Seq[_] | _: Set[_] | _: Array[_]) =>
      formatArg(xs, maxFields) :: Nil
    case null => Nil
    case None => Nil
    case Some(null) => Nil
    case Some(table: CatalogTable) =>
      stringArgsForCatalogTable(table)
    case Some(any) => any :: Nil
    case map: CaseInsensitiveStringMap =>
      redactMapString(map.asCaseSensitiveMap().asScala, maxFields)
    case map: Map[_, _] =>
      redactMapString(map, maxFields)
    case t: TableSpec =>
      t.copy(properties = Utils.redact(t.properties).toMap,
        options = Utils.redact(t.options).toMap) :: Nil
    case table: CatalogTable =>
      stringArgsForCatalogTable(table)

    case other => other :: Nil
  }.mkString(", ")

  private def stringArgsForCatalogTable(table: CatalogTable): Seq[Any] = {
    table.storage.serde match {
      case Some(serde)
        // SPARK-39564: don't print out serde to avoid introducing complicated and error-prone
        // regex magic.
        if !SQLConf.get.getConfString("spark.test.noSerdeInExplain", "false").toBoolean =>
        table.identifier :: serde :: Nil
      case _ => table.identifier :: Nil
    }
  }

  /**
   * ONE line description of this node.
   * @param maxFields Maximum number of fields that will be converted to strings.
   *                  Any elements beyond the limit will be dropped.
   */
  def simpleString(maxFields: Int): String = s"$nodeName ${argString(maxFields)}".trim

  /**
   * ONE line description of this node containing the node identifier.
   * @return
   */
  def simpleStringWithNodeId(): String

  /** ONE line description of this node with more information */
  def verboseString(maxFields: Int): String

  /** ONE line description of this node with some suffix information */
  def verboseStringWithSuffix(maxFields: Int): String = verboseString(maxFields)

  override def toString: String = treeString

  /** Returns a string representation of the nodes in this tree */
  final def treeString: String = treeString(verbose = true)

  final def treeString(
      verbose: Boolean,
      addSuffix: Boolean = false,
      maxFields: Int = SQLConf.get.maxToStringFields,
      printOperatorId: Boolean = false): String = {
    val concat = new PlanStringConcat()
    treeString(concat.append, verbose, addSuffix, maxFields, printOperatorId)
    concat.toString
  }

  def treeString(
      append: String => Unit,
      verbose: Boolean,
      addSuffix: Boolean,
      maxFields: Int,
      printOperatorId: Boolean): Unit = {
    generateTreeString(0, new java.util.ArrayList(), append, verbose, "", addSuffix, maxFields,
      printOperatorId, 0)
  }

  /**
   * Returns a string representation of the nodes in this tree, where each operator is numbered.
   * The numbers can be used with [[TreeNode.apply]] to easily access specific subtrees.
   *
   * The numbers are based on depth-first traversal of the tree (with innerChildren traversed first
   * before children).
   */
  def numberedTreeString: String =
    treeString.split("\n").zipWithIndex.map { case (line, i) => f"$i%02d $line" }.mkString("\n")

  /**
   * Returns the tree node at the specified number, used primarily for interactive debugging.
   * Numbers for each node can be found in the [[numberedTreeString]].
   *
   * Note that this cannot return BaseType because logical plan's plan node might return
   * physical plan for innerChildren, e.g. in-memory relation logical plan node has a reference
   * to the physical plan node it is referencing.
   */
  def apply(number: Int): TreeNode[_] = getNodeNumbered(new MutableInt(number)).orNull

  /**
   * Returns the tree node at the specified number, used primarily for interactive debugging.
   * Numbers for each node can be found in the [[numberedTreeString]].
   *
   * This is a variant of [[apply]] that returns the node as BaseType (if the type matches).
   */
  def p(number: Int): BaseType = apply(number).asInstanceOf[BaseType]

  private def getNodeNumbered(number: MutableInt): Option[TreeNode[_]] = {
    if (number.i < 0) {
      None
    } else if (number.i == 0) {
      Some(this)
    } else {
      number.i -= 1
      // Note that this traversal order must be the same as numberedTreeString.
      innerChildren.map(_.getNodeNumbered(number)).find(_.isDefined).getOrElse {
        children.map(_.getNodeNumbered(number)).find(_.isDefined).flatten
      }
    }
  }

  /**
   * All the nodes that should be shown as a inner nested tree of this node.
   * For example, this can be used to show sub-queries.
   */
  def innerChildren: Seq[TreeNode[_]] = Seq.empty

  /**
   * Appends the string representation of this node and its children to the given Writer.
   *
   * The `i`-th element in `lastChildren` indicates whether the ancestor of the current node at
   * depth `i + 1` is the last child of its own parent node.  The depth of the root node is 0, and
   * `lastChildren` for the root node should be empty.
   *
   * Note that this traversal (numbering) order must be the same as [[getNodeNumbered]].
   */
  def generateTreeString(
      depth: Int,
      lastChildren: java.util.ArrayList[Boolean],
      append: String => Unit,
      verbose: Boolean,
      prefix: String = "",
      addSuffix: Boolean = false,
      maxFields: Int,
      printNodeId: Boolean,
      indent: Int = 0): Unit = {
    (0 until indent).foreach(_ => append("   "))
    if (depth > 0) {
      val iter = lastChildren.iterator
      (0 until lastChildren.size - 1).foreach { i =>
        val isLast = iter.next
        append(if (isLast) "   " else ":  ")
      }
      append(if (lastChildren.get(lastChildren.size() - 1)) "+- " else ":- ")
    }

    val str = if (verbose) {
      if (addSuffix) verboseStringWithSuffix(maxFields) else verboseString(maxFields)
    } else {
      if (printNodeId) {
        simpleStringWithNodeId()
      } else {
        simpleString(maxFields)
      }
    }
    append(prefix)
    append(str)
    append("\n")

    if (innerChildren.nonEmpty) {
      lastChildren.add(children.isEmpty)
      lastChildren.add(false)
      innerChildren.init.foreach(_.generateTreeString(
        depth + 2, lastChildren, append, verbose,
        addSuffix = addSuffix, maxFields = maxFields, printNodeId = printNodeId, indent = indent))
      lastChildren.remove(lastChildren.size() - 1)
      lastChildren.remove(lastChildren.size() - 1)

      lastChildren.add(children.isEmpty)
      lastChildren.add(true)
      innerChildren.last.generateTreeString(
        depth + 2, lastChildren, append, verbose,
        addSuffix = addSuffix, maxFields = maxFields, printNodeId = printNodeId, indent = indent)
      lastChildren.remove(lastChildren.size() - 1)
      lastChildren.remove(lastChildren.size() - 1)
    }

    if (children.nonEmpty) {
      lastChildren.add(false)
      children.init.foreach(_.generateTreeString(
        depth + 1, lastChildren, append, verbose, prefix, addSuffix,
        maxFields, printNodeId = printNodeId, indent = indent)
      )
      lastChildren.remove(lastChildren.size() - 1)

      lastChildren.add(true)
      children.last.generateTreeString(
        depth + 1, lastChildren, append, verbose, prefix,
        addSuffix, maxFields, printNodeId = printNodeId, indent = indent)
      lastChildren.remove(lastChildren.size() - 1)
    }
  }

  /**
   * Returns a 'scala code' representation of this `TreeNode` and its children.  Intended for use
   * when debugging where the prettier toString function is obfuscating the actual structure. In the
   * case of 'pure' `TreeNodes` that only contain primitives and other TreeNodes, the result can be
   * pasted in the REPL to build an equivalent Tree.
   */
  def asCode: String = {
    val args = productIterator.map {
      case tn: TreeNode[_] => tn.asCode
      case s: String => "\"" + s + "\""
      case other => other.toString
    }
    s"$nodeName(${args.mkString(",")})"
  }

  def toJSON: String = compact(render(jsonValue))

  def prettyJson: String = pretty(render(jsonValue))

  private def jsonValue: JValue = {
    val jsonValues = scala.collection.mutable.ArrayBuffer.empty[JValue]

    def collectJsonValue(tn: BaseType): Unit = {
      val jsonFields = ("class" -> JString(tn.getClass.getName)) ::
        ("num-children" -> JInt(tn.children.length)) :: tn.jsonFields
      jsonValues += JObject(jsonFields)
      tn.children.foreach(collectJsonValue)
    }

    collectJsonValue(this)
    jsonValues
  }

  protected def jsonFields: List[JField] = {
    val fieldNames = getConstructorParameterNames(getClass)
    val fieldValues = productIterator.toSeq ++ otherCopyArgs
    assert(fieldNames.length == fieldValues.length, s"$simpleClassName fields: " +
      fieldNames.mkString(", ") + s", values: " + fieldValues.mkString(", "))

    fieldNames.zip(fieldValues).map {
      // If the field value is a child, then use an int to encode it, represents the index of
      // this child in all children.
      case (name, value: TreeNode[_]) if containsChild(value) =>
        name -> JInt(children.indexOf(value))
      case (name, value: Seq[BaseType]) if value.forall(containsChild) =>
        name -> JArray(
          value.map(v => JInt(children.indexOf(v.asInstanceOf[TreeNode[_]]))).toList
        )
      case (name, value) => name -> parseToJson(value)
    }.toList
  }

  private def parseToJson(obj: Any): JValue = obj match {
    case b: Boolean => JBool(b)
    case b: Byte => JInt(b.toInt)
    case s: Short => JInt(s.toInt)
    case i: Int => JInt(i)
    case l: Long => JInt(l)
    case f: Float => JDouble(f)
    case d: Double => JDouble(d)
    case b: BigInt => JInt(b)
    case null => JNull
    case s: String => JString(s)
    case u: UUID => JString(u.toString)
    case dt: DataType => dt.jsonValue
    // SPARK-17356: In usage of mllib, Metadata may store a huge vector of data, transforming
    // it to JSON may trigger OutOfMemoryError.
    case m: Metadata => Metadata.empty.jsonValue
    case clazz: Class[_] => JString(clazz.getName)
    case s: StorageLevel =>
      ("useDisk" -> s.useDisk) ~ ("useMemory" -> s.useMemory) ~ ("useOffHeap" -> s.useOffHeap) ~
        ("deserialized" -> s.deserialized) ~ ("replication" -> s.replication)
    case n: TreeNode[_] => n.jsonValue
    case o: Option[_] => o.map(parseToJson)
    // Recursive scan Seq[Partitioning], Seq[DataType], Seq[Product]
    case t: Seq[_] if t.forall(_.isInstanceOf[Partitioning]) ||
      t.forall(_.isInstanceOf[DataType]) ||
      t.forall(_.isInstanceOf[Product]) =>
      JArray(t.map(parseToJson).toList)
    case t: Seq[_] if t.nonEmpty && t.head.isInstanceOf[String] =>
      JString(truncatedString(t, "[", ", ", "]", SQLConf.get.maxToStringFields))
    case _: Seq[_] => JNull
    case _: Map[_, _] => JNull
    // if it's a scala object, we can simply keep the full class path.
    // TODO: currently if the class name ends with "$", we think it's a scala object, there is
    // probably a better way to check it.
    case obj if obj.getClass.getName.endsWith("$") => "object" -> obj.getClass.getName
    case p: Product if shouldConvertToJson(p) =>
      try {
        val fieldNames = getConstructorParameterNames(p.getClass)
        val fieldValues = {
          if (p.productArity == fieldNames.length) {
            p.productIterator.toSeq
          } else {
            val clazz = p.getClass
            // Fallback to use reflection if length of product elements do not match
            // constructor params.
            fieldNames.map { fieldName =>
              val field = clazz.getDeclaredField(fieldName)
              field.setAccessible(true)
              field.get(p)
            }
          }
        }
        assert(fieldNames.length == fieldValues.length, s"$simpleClassName fields: " +
          fieldNames.mkString(", ") + s", values: " + fieldValues.mkString(", "))
        ("product-class" -> JString(p.getClass.getName)) :: fieldNames.zip(fieldValues).map {
          case (name, value) => name -> parseToJson(value)
        }.toList
      } catch {
        case _: RuntimeException => null
        case _: ReflectiveOperationException => null
      }
    case _ => JNull
  }

  private def shouldConvertToJson(product: Product): Boolean = product match {
    case _: ExprId => true
    case _: StructField => true
    case _: CatalystIdentifier => true
    case _: AliasIdentifier => true
    case _: JoinType => true
    case _: BucketSpec => true
    case _: CatalogTable => true
    case _: Partitioning => true
    case _: FunctionResource => true
    case _: BroadcastMode => true
    case _: CatalogTableType => true
    case _: CatalogStorageFormat => true
    // Write out product that contains TreeNode, since there are some Tuples such as cteRelations
    // in With, branches in CaseWhen which are essential to understand the plan.
    case p if p.productIterator.exists(_.isInstanceOf[TreeNode[_]]) => true
    case _ => false
  }
}

trait LeafLike[T <: TreeNode[T]] { self: TreeNode[T] =>
  override final def children: Seq[T] = Nil
  override final def mapChildren(f: T => T): T = this.asInstanceOf[T]
  // Stateful expressions should override this method to return a new instance.
  override def withNewChildrenInternal(newChildren: IndexedSeq[T]): T = this.asInstanceOf[T]
}

trait UnaryLike[T <: TreeNode[T]] { self: TreeNode[T] =>
  def child: T
  @transient override final lazy val children: Seq[T] = IndexedSeq(child)

  override final def mapChildren(f: T => T): T = {
    val newChild = f(child)
    if (newChild fastEquals child) {
      this.asInstanceOf[T]
    } else {
      CurrentOrigin.withOrigin(origin) {
        val res = withNewChildInternal(newChild)
        res.copyTagsFrom(this.asInstanceOf[T])
        res
      }
    }
  }

  override final def withNewChildrenInternal(newChildren: IndexedSeq[T]): T = {
    assert(newChildren.size == 1, "Incorrect number of children")
    withNewChildInternal(newChildren.head)
  }

  protected def withNewChildInternal(newChild: T): T
}

trait BinaryLike[T <: TreeNode[T]] { self: TreeNode[T] =>
  def left: T
  def right: T
  @transient override final lazy val children: Seq[T] = IndexedSeq(left, right)

  override final def mapChildren(f: T => T): T = {
    var newLeft = f(left)
    newLeft = if (newLeft fastEquals left) left else newLeft
    var newRight = f(right)
    newRight = if (newRight fastEquals right) right else newRight

    if (newLeft.eq(left) && newRight.eq(right)) {
      this.asInstanceOf[T]
    } else {
      CurrentOrigin.withOrigin(origin) {
        val res = withNewChildrenInternal(newLeft, newRight)
        res.copyTagsFrom(this.asInstanceOf[T])
        res
      }
    }
  }

  override final def withNewChildrenInternal(newChildren: IndexedSeq[T]): T = {
    assert(newChildren.size == 2, "Incorrect number of children")
    withNewChildrenInternal(newChildren(0), newChildren(1))
  }

  protected def withNewChildrenInternal(newLeft: T, newRight: T): T
}

trait TernaryLike[T <: TreeNode[T]] { self: TreeNode[T] =>
  def first: T
  def second: T
  def third: T
  @transient override final lazy val children: Seq[T] = IndexedSeq(first, second, third)

  override final def mapChildren(f: T => T): T = {
    var newFirst = f(first)
    newFirst = if (newFirst fastEquals first) first else newFirst
    var newSecond = f(second)
    newSecond = if (newSecond fastEquals second) second else newSecond
    var newThird = f(third)
    newThird = if (newThird fastEquals third) third else newThird

    if (newFirst.eq(first) && newSecond.eq(second) && newThird.eq(third)) {
      this.asInstanceOf[T]
    } else {
      CurrentOrigin.withOrigin(origin) {
        val res = withNewChildrenInternal(newFirst, newSecond, newThird)
        res.copyTagsFrom(this.asInstanceOf[T])
        res
      }
    }
  }

  override final def withNewChildrenInternal(newChildren: IndexedSeq[T]): T = {
    assert(newChildren.size == 3, "Incorrect number of children")
    withNewChildrenInternal(newChildren(0), newChildren(1), newChildren(2))
  }

  protected def withNewChildrenInternal(newFirst: T, newSecond: T, newThird: T): T
}

trait QuaternaryLike[T <: TreeNode[T]] { self: TreeNode[T] =>
  def first: T
  def second: T
  def third: T
  def fourth: T
  @transient override final lazy val children: Seq[T] = IndexedSeq(first, second, third, fourth)

  override final def mapChildren(f: T => T): T = {
    var newFirst = f(first)
    newFirst = if (newFirst fastEquals first) first else newFirst
    var newSecond = f(second)
    newSecond = if (newSecond fastEquals second) second else newSecond
    var newThird = f(third)
    newThird = if (newThird fastEquals third) third else newThird
    var newFourth = f(fourth)
    newFourth = if (newFourth fastEquals fourth) fourth else newFourth

    if (newFirst.eq(first) && newSecond.eq(second) && newThird.eq(third) && newFourth.eq(fourth)) {
      this.asInstanceOf[T]
    } else {
      CurrentOrigin.withOrigin(origin) {
        val res = withNewChildrenInternal(newFirst, newSecond, newThird, newFourth)
        res.copyTagsFrom(this.asInstanceOf[T])
        res
      }
    }
  }

  override final def withNewChildrenInternal(newChildren: IndexedSeq[T]): T = {
    assert(newChildren.size == 4, "Incorrect number of children")
    withNewChildrenInternal(newChildren(0), newChildren(1), newChildren(2), newChildren(3))
  }

  protected def withNewChildrenInternal(newFirst: T, newSecond: T, newThird: T, newFourth: T): T
}

object MultiTransform {

  /**
   * Returns the stream of `Seq` elements by generating the cartesian product of sequences.
   *
   * @param elementSeqs a list of sequences to build the cartesian product from
   * @return            the stream of generated `Seq` elements
   */
  def generateCartesianProduct[T](elementSeqs: Seq[() => Seq[T]]): Stream[Seq[T]] = {
    elementSeqs.foldRight(Stream(Seq.empty[T]))((elements, elementTails) =>
      for {
        elementTail <- elementTails
        element <- elements()
      } yield element +: elementTail
    )
  }
}<|MERGE_RESOLUTION|>--- conflicted
+++ resolved
@@ -735,11 +735,7 @@
     }
 
     // Skip no-arg constructors that are just there for kryo.
-<<<<<<< HEAD
     val ctors = allCtors.filter(allowEmptyArgs || _.getParameterCount != 0)
-=======
-    val ctors = allCtors.filter(allowEmptyArgs || _.getParameterTypes.length != 0)
->>>>>>> 5e19fba9
     if (ctors.isEmpty) {
       throw QueryExecutionErrors.constructorNotFoundError(nodeName)
     }
