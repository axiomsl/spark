--- conflicted
+++ resolved
@@ -323,11 +323,7 @@
             if (attrMappingForCurrentPlan.nonEmpty) {
               assert(!attrMappingForCurrentPlan.groupBy(_._1.exprId)
                 .exists(_._2.map(_._2.exprId).distinct.length > 1),
-<<<<<<< HEAD
                 s"Found duplicate rewrite attributes.\n$plan")
-=======
-                "Found duplicate rewrite attributes")
->>>>>>> 5e19fba9
 
               val attributeRewrites = AttributeMap(attrMappingForCurrentPlan)
               // Using attrMapping from the children plans to rewrite their parent node.
