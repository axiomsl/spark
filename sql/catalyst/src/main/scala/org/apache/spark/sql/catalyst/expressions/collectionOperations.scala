/*
 * Licensed to the Apache Software Foundation (ASF) under one or more
 * contributor license agreements.  See the NOTICE file distributed with
 * this work for additional information regarding copyright ownership.
 * The ASF licenses this file to You under the Apache License, Version 2.0
 * (the "License"); you may not use this file except in compliance with
 * the License.  You may obtain a copy of the License at
 *
 *    http://www.apache.org/licenses/LICENSE-2.0
 *
 * Unless required by applicable law or agreed to in writing, software
 * distributed under the License is distributed on an "AS IS" BASIS,
 * WITHOUT WARRANTIES OR CONDITIONS OF ANY KIND, either express or implied.
 * See the License for the specific language governing permissions and
 * limitations under the License.
 */
package org.apache.spark.sql.catalyst.expressions

import java.time.{Duration, Period, ZoneId}
import java.util.Comparator

import scala.collection.mutable
import scala.reflect.ClassTag

import org.apache.spark.sql.catalyst.InternalRow
import org.apache.spark.sql.catalyst.analysis.{TypeCheckResult, TypeCoercion, UnresolvedAttribute, UnresolvedSeed}
import org.apache.spark.sql.catalyst.analysis.TypeCheckResult.DataTypeMismatch
import org.apache.spark.sql.catalyst.expressions.ArraySortLike.NullOrder
import org.apache.spark.sql.catalyst.expressions.codegen._
import org.apache.spark.sql.catalyst.expressions.codegen.Block._
import org.apache.spark.sql.catalyst.trees.{BinaryLike, SQLQueryContext, UnaryLike}
import org.apache.spark.sql.catalyst.trees.TreePattern.{ARRAYS_ZIP, CONCAT, TreePattern}
import org.apache.spark.sql.catalyst.types.{DataTypeUtils, PhysicalDataType, PhysicalIntegralType}
import org.apache.spark.sql.catalyst.util._
import org.apache.spark.sql.catalyst.util.DateTimeConstants._
import org.apache.spark.sql.catalyst.util.DateTimeUtils._
import org.apache.spark.sql.errors.{QueryErrorsBase, QueryExecutionErrors}
import org.apache.spark.sql.internal.SQLConf
import org.apache.spark.sql.types._
import org.apache.spark.sql.util.SQLOpenHashSet
import org.apache.spark.unsafe.UTF8StringBuilder
import org.apache.spark.unsafe.array.ByteArrayMethods
import org.apache.spark.unsafe.array.ByteArrayMethods.MAX_ROUNDED_ARRAY_LENGTH
import org.apache.spark.unsafe.types.{ByteArray, CalendarInterval, UTF8String}

/**
 * Base trait for [[BinaryExpression]]s with two arrays of the same element type and implicit
 * casting.
 */
trait BinaryArrayExpressionWithImplicitCast
  extends BinaryExpression
  with ImplicitCastInputTypes
  with QueryErrorsBase {

  @transient protected lazy val elementType: DataType =
    inputTypes.head.asInstanceOf[ArrayType].elementType

  override def inputTypes: Seq[AbstractDataType] = {
    (left.dataType, right.dataType) match {
      case (ArrayType(e1, hasNull1), ArrayType(e2, hasNull2)) =>
        TypeCoercion.findTightestCommonType(e1, e2) match {
          case Some(dt) => Seq(ArrayType(dt, hasNull1), ArrayType(dt, hasNull2))
          case _ => Seq.empty
        }
      case _ => Seq.empty
    }
  }

  override def checkInputDataTypes(): TypeCheckResult = {
    (left.dataType, right.dataType) match {
      case (ArrayType(e1, _), ArrayType(e2, _)) if DataTypeUtils.sameType(e1, e2) =>
        TypeCheckResult.TypeCheckSuccess
      case _ =>
        DataTypeMismatch(
          errorSubClass = "BINARY_ARRAY_DIFF_TYPES",
          messageParameters = Map(
            "functionName" -> toSQLId(prettyName),
            "arrayType" -> toSQLType(ArrayType),
            "leftType" -> toSQLType(left.dataType),
            "rightType" -> toSQLType(right.dataType)
          )
        )
    }
  }

  protected def leftArrayElementNullable = left.dataType.asInstanceOf[ArrayType].containsNull
  protected def rightArrayElementNullable = right.dataType.asInstanceOf[ArrayType].containsNull
}


/**
 * Given an array or map, returns total number of elements in it.
 */
@ExpressionDescription(
  usage = """
    _FUNC_(expr) - Returns the size of an array or a map.
    The function returns null for null input if spark.sql.legacy.sizeOfNull is set to false or
    spark.sql.ansi.enabled is set to true. Otherwise, the function returns -1 for null input.
    With the default settings, the function returns -1 for null input.
  """,
  examples = """
    Examples:
      > SELECT _FUNC_(array('b', 'd', 'c', 'a'));
       4
      > SELECT _FUNC_(map('a', 1, 'b', 2));
       2
  """,
  since = "1.5.0",
  group = "collection_funcs")
case class Size(child: Expression, legacySizeOfNull: Boolean)
  extends UnaryExpression with ExpectsInputTypes {

  def this(child: Expression) = this(child, SQLConf.get.legacySizeOfNull)

  override def dataType: DataType = IntegerType
  override def inputTypes: Seq[AbstractDataType] = Seq(TypeCollection(ArrayType, MapType))
  override def nullable: Boolean = if (legacySizeOfNull) false else super.nullable

  override def eval(input: InternalRow): Any = {
    val value = child.eval(input)
    if (value == null) {
      if (legacySizeOfNull) -1 else null
    } else child.dataType match {
      case _: ArrayType => value.asInstanceOf[ArrayData].numElements()
      case _: MapType => value.asInstanceOf[MapData].numElements()
      case other => throw QueryExecutionErrors.unsupportedOperandTypeForSizeFunctionError(other)
    }
  }

  override def doGenCode(ctx: CodegenContext, ev: ExprCode): ExprCode = {
    if (legacySizeOfNull) {
      val childGen = child.genCode(ctx)
      ev.copy(code = code"""
      boolean ${ev.isNull} = false;
      ${childGen.code}
      ${CodeGenerator.javaType(dataType)} ${ev.value} = ${childGen.isNull} ? -1 :
        (${childGen.value}).numElements();""", isNull = FalseLiteral)
    } else {
      defineCodeGen(ctx, ev, c => s"($c).numElements()")
    }
  }

  override protected def withNewChildInternal(newChild: Expression): Size = copy(child = newChild)
}

object Size {
  def apply(child: Expression): Size = new Size(child)
}


/**
 * Given an array, returns total number of elements in it.
 */
@ExpressionDescription(
  usage = "_FUNC_(expr) - Returns the size of an array. The function returns null for null input.",
  examples = """
    Examples:
      > SELECT _FUNC_(array('b', 'd', 'c', 'a'));
       4
  """,
  since = "3.3.0",
  group = "collection_funcs")
case class ArraySize(child: Expression)
  extends RuntimeReplaceable with ImplicitCastInputTypes with UnaryLike[Expression] {

  override lazy val replacement: Expression = Size(child, legacySizeOfNull = false)

  override def prettyName: String = "array_size"

  override def inputTypes: Seq[AbstractDataType] = Seq(ArrayType)

  protected def withNewChildInternal(newChild: Expression): ArraySize = copy(child = newChild)
}

/**
 * Returns an unordered array containing the keys of the map.
 */
@ExpressionDescription(
  usage = "_FUNC_(map) - Returns an unordered array containing the keys of the map.",
  examples = """
    Examples:
      > SELECT _FUNC_(map(1, 'a', 2, 'b'));
       [1,2]
  """,
  group = "map_funcs",
  since = "2.0.0")
case class MapKeys(child: Expression)
  extends UnaryExpression with ExpectsInputTypes with NullIntolerant {

  override def inputTypes: Seq[AbstractDataType] = Seq(MapType)

  override def dataType: DataType = ArrayType(child.dataType.asInstanceOf[MapType].keyType)

  override def nullSafeEval(map: Any): Any = {
    map.asInstanceOf[MapData].keyArray()
  }

  override def doGenCode(ctx: CodegenContext, ev: ExprCode): ExprCode = {
    nullSafeCodeGen(ctx, ev, c => s"${ev.value} = ($c).keyArray();")
  }

  override def prettyName: String = "map_keys"

  override protected def withNewChildInternal(newChild: Expression): MapKeys =
    copy(child = newChild)
}


/**
 * Returns an unordered array containing the keys of the map.
 */
@ExpressionDescription(
  usage = "_FUNC_(map, key) - Returns true if the map contains the key.",
  examples = """
    Examples:
      > SELECT _FUNC_(map(1, 'a', 2, 'b'), 1);
       true
      > SELECT _FUNC_(map(1, 'a', 2, 'b'), 3);
       false
  """,
  group = "map_funcs",
  since = "3.3.0")
case class MapContainsKey(left: Expression, right: Expression)
  extends RuntimeReplaceable
  with BinaryLike[Expression]
  with ImplicitCastInputTypes
  with QueryErrorsBase {

  override lazy val replacement: Expression = ArrayContains(MapKeys(left), right)

  override def inputTypes: Seq[AbstractDataType] = {
    (left.dataType, right.dataType) match {
      case (_, NullType) => Seq.empty
      case (MapType(kt, vt, valueContainsNull), dt) =>
        TypeCoercion.findWiderTypeWithoutStringPromotionForTwo(kt, dt) match {
          case Some(widerType) => Seq(MapType(widerType, vt, valueContainsNull), widerType)
          case _ => Seq.empty
        }
      case _ => Seq.empty
    }
  }

  override def checkInputDataTypes(): TypeCheckResult = {
    (left.dataType, right.dataType) match {
      case (_, NullType) =>
        DataTypeMismatch(
          errorSubClass = "NULL_TYPE",
          Map("functionName" -> toSQLId(prettyName)))
      case (MapType(kt, _, _), dt) if DataTypeUtils.sameType(kt, dt) =>
        TypeUtils.checkForOrderingExpr(kt, prettyName)
      case _ =>
        DataTypeMismatch(
          errorSubClass = "MAP_FUNCTION_DIFF_TYPES",
          messageParameters = Map(
            "functionName" -> toSQLId(prettyName),
            "dataType" -> toSQLType(MapType),
            "leftType" -> toSQLType(left.dataType),
            "rightType" -> toSQLType(right.dataType)
          )
        )
    }
  }

  override def prettyName: String = "map_contains_key"

  override protected def withNewChildrenInternal(
      newLeft: Expression, newRight: Expression): Expression = {
    copy(newLeft, newRight)
  }
}

@ExpressionDescription(
  usage = """
    _FUNC_(a1, a2, ...) - Returns a merged array of structs in which the N-th struct contains all
    N-th values of input arrays.
  """,
  examples = """
    Examples:
      > SELECT _FUNC_(array(1, 2, 3), array(2, 3, 4));
       [{"0":1,"1":2},{"0":2,"1":3},{"0":3,"1":4}]
      > SELECT _FUNC_(array(1, 2), array(2, 3), array(3, 4));
       [{"0":1,"1":2,"2":3},{"0":2,"1":3,"2":4}]
  """,
  group = "array_funcs",
  since = "2.4.0")
case class ArraysZip(children: Seq[Expression], names: Seq[Expression])
  extends Expression with ExpectsInputTypes {

  def this(children: Seq[Expression]) = {
    this(
      children,
      children.zipWithIndex.map {
        case (u: UnresolvedAttribute, _) => Literal(u.nameParts.last)
        case (e: NamedExpression, _) if e.resolved => Literal(e.name)
        case (e: NamedExpression, _) => NamePlaceholder
        case (g: GetStructField, _) => Literal(g.extractFieldName)
        case (g: GetArrayStructFields, _) => Literal(g.field.name)
        case (g: GetMapValue, _) => Literal(g.key)
        case (_, idx) => Literal(idx.toString)
      })
  }

  if (children.size != names.size) {
    throw new IllegalArgumentException(
      "The numbers of zipped arrays and field names should be the same")
  }

  final override val nodePatterns: Seq[TreePattern] = Seq(ARRAYS_ZIP)

  override lazy val resolved: Boolean =
    childrenResolved && checkInputDataTypes().isSuccess && names.forall(_.resolved)
  override def inputTypes: Seq[AbstractDataType] = Seq.fill(children.length)(ArrayType)

  @transient override lazy val dataType: DataType = {
    val fields = arrayElementTypes.zip(names).map {
      case (elementType, Literal(name, StringType)) =>
        StructField(name.toString, elementType, nullable = true)
    }
    ArrayType(StructType(fields), containsNull = false)
  }

  override def nullable: Boolean = children.exists(_.nullable)

  @transient private lazy val arrayElementTypes =
    children.map(_.dataType.asInstanceOf[ArrayType].elementType)

  private def genericArrayData = classOf[GenericArrayData].getName

  def emptyInputGenCode(ev: ExprCode): ExprCode = {
    ev.copy(code"""
      ${CodeGenerator.javaType(dataType)} ${ev.value} = new $genericArrayData(new Object[0]);
      boolean ${ev.isNull} = false;
    """)
  }

  def nonEmptyInputGenCode(ctx: CodegenContext, ev: ExprCode): ExprCode = {
    val genericInternalRow = classOf[GenericInternalRow].getName
    val arrVals = ctx.freshName("arrVals")
    val biggestCardinality = ctx.freshName("biggestCardinality")

    val currentRow = ctx.freshName("currentRow")
    val j = ctx.freshName("j")
    val i = ctx.freshName("i")
    val args = ctx.freshName("args")

    val evals = children.map(_.genCode(ctx))
    val getValuesAndCardinalities = evals.zipWithIndex.map { case (eval, index) =>
      s"""
        if ($biggestCardinality != -1) {
          ${eval.code}
          if (!${eval.isNull}) {
            $arrVals[$index] = ${eval.value};
            $biggestCardinality = Math.max($biggestCardinality, ${eval.value}.numElements());
          } else {
            $biggestCardinality = -1;
          }
        }
      """
    }

    val splittedGetValuesAndCardinalities = ctx.splitExpressionsWithCurrentInputs(
      expressions = getValuesAndCardinalities,
      funcName = "getValuesAndCardinalities",
      returnType = "int",
      makeSplitFunction = body =>
        s"""
          $body
          return $biggestCardinality;
        """,
      foldFunctions = _.map(funcCall => s"$biggestCardinality = $funcCall;").mkString("\n"),
      extraArguments =
        ("ArrayData[]", arrVals) ::
        ("int", biggestCardinality) :: Nil)

    val getValueForType = arrayElementTypes.zipWithIndex.map { case (eleType, idx) =>
      val g = CodeGenerator.getValue(s"$arrVals[$idx]", eleType, i)
      s"""
        if ($i < $arrVals[$idx].numElements() && !$arrVals[$idx].isNullAt($i)) {
          $currentRow[$idx] = $g;
        } else {
          $currentRow[$idx] = null;
        }
      """
    }

    val getValueForTypeSplitted = ctx.splitExpressions(
      expressions = getValueForType,
      funcName = "extractValue",
      arguments =
        ("int", i) ::
        ("Object[]", currentRow) ::
        ("ArrayData[]", arrVals) :: Nil)

    val initVariables = s"""
      ArrayData[] $arrVals = new ArrayData[${children.length}];
      int $biggestCardinality = 0;
      ${CodeGenerator.javaType(dataType)} ${ev.value} = null;
    """

    ev.copy(code"""
      $initVariables
      $splittedGetValuesAndCardinalities
      boolean ${ev.isNull} = $biggestCardinality == -1;
      if (!${ev.isNull}) {
        Object[] $args = new Object[$biggestCardinality];
        for (int $i = 0; $i < $biggestCardinality; $i ++) {
          Object[] $currentRow = new Object[${children.length}];
          $getValueForTypeSplitted
          $args[$i] = new $genericInternalRow($currentRow);
        }
        ${ev.value} = new $genericArrayData($args);
      }
    """)
  }

  override def doGenCode(ctx: CodegenContext, ev: ExprCode): ExprCode = {
    if (children.isEmpty) {
      emptyInputGenCode(ev)
    } else {
      nonEmptyInputGenCode(ctx, ev)
    }
  }

  override def eval(input: InternalRow): Any = {
    val inputArrays = children.map(_.eval(input).asInstanceOf[ArrayData])
    if (inputArrays.contains(null)) {
      null
    } else {
      val biggestCardinality = if (inputArrays.isEmpty) {
        0
      } else {
        inputArrays.map(_.numElements()).max
      }

      val result = new Array[InternalRow](biggestCardinality)
      val zippedArrs: Seq[(ArrayData, Int)] = inputArrays.zipWithIndex

      for (i <- 0 until biggestCardinality) {
        val currentLayer: Seq[Object] = zippedArrs.map { case (arr, index) =>
          if (i < arr.numElements() && !arr.isNullAt(i)) {
            arr.get(i, arrayElementTypes(index))
          } else {
            null
          }
        }

        result(i) = InternalRow.apply(currentLayer: _*)
      }
      new GenericArrayData(result)
    }
  }

  override def prettyName: String = "arrays_zip"

  override protected def withNewChildrenInternal(newChildren: IndexedSeq[Expression]): ArraysZip =
    copy(children = newChildren)
}

object ArraysZip {
  def apply(children: Seq[Expression]): ArraysZip = {
    new ArraysZip(children)
  }
}

/**
 * Returns an unordered array containing the values of the map.
 */
@ExpressionDescription(
  usage = "_FUNC_(map) - Returns an unordered array containing the values of the map.",
  examples = """
    Examples:
      > SELECT _FUNC_(map(1, 'a', 2, 'b'));
       ["a","b"]
  """,
  group = "map_funcs",
  since = "2.0.0")
case class MapValues(child: Expression)
  extends UnaryExpression with ExpectsInputTypes with NullIntolerant {

  override def inputTypes: Seq[AbstractDataType] = Seq(MapType)

  override def dataType: DataType = ArrayType(child.dataType.asInstanceOf[MapType].valueType)

  override def nullSafeEval(map: Any): Any = {
    map.asInstanceOf[MapData].valueArray()
  }

  override def doGenCode(ctx: CodegenContext, ev: ExprCode): ExprCode = {
    nullSafeCodeGen(ctx, ev, c => s"${ev.value} = ($c).valueArray();")
  }

  override def prettyName: String = "map_values"

  override protected def withNewChildInternal(newChild: Expression): MapValues =
    copy(child = newChild)
}

/**
 * Returns an unordered array of all entries in the given map.
 */
@ExpressionDescription(
  usage = "_FUNC_(map) - Returns an unordered array of all entries in the given map.",
  examples = """
    Examples:
      > SELECT _FUNC_(map(1, 'a', 2, 'b'));
       [{"key":1,"value":"a"},{"key":2,"value":"b"}]
  """,
  group = "map_funcs",
  since = "3.0.0")
case class MapEntries(child: Expression)
  extends UnaryExpression with ExpectsInputTypes with NullIntolerant {

  override def inputTypes: Seq[AbstractDataType] = Seq(MapType)

  @transient private lazy val childDataType: MapType = child.dataType.asInstanceOf[MapType]

  private lazy val internalDataType: DataType = {
    ArrayType(
      StructType(
        StructField("key", childDataType.keyType, false) ::
        StructField("value", childDataType.valueType, childDataType.valueContainsNull) ::
        Nil),
      false)
  }

  override def dataType: DataType = internalDataType

  override protected def nullSafeEval(input: Any): Any = {
    val childMap = input.asInstanceOf[MapData]
    val keys = childMap.keyArray()
    val values = childMap.valueArray()
    val length = childMap.numElements()
    val resultData = new Array[AnyRef](length)
    var i = 0
    while (i < length) {
      val key = keys.get(i, childDataType.keyType)
      val value = values.get(i, childDataType.valueType)
      val row = new GenericInternalRow(Array[Any](key, value))
      resultData.update(i, row)
      i += 1
    }
    new GenericArrayData(resultData)
  }

  override protected def doGenCode(ctx: CodegenContext, ev: ExprCode): ExprCode = {
    nullSafeCodeGen(ctx, ev, c => {
      val arrayData = ctx.freshName("arrayData")
      val numElements = ctx.freshName("numElements")
      val keys = ctx.freshName("keys")
      val values = ctx.freshName("values")
      val isKeyPrimitive = CodeGenerator.isPrimitiveType(childDataType.keyType)
      val isValuePrimitive = CodeGenerator.isPrimitiveType(childDataType.valueType)

      val wordSize = UnsafeRow.WORD_SIZE
      val structSize = UnsafeRow.calculateBitSetWidthInBytes(2) + wordSize * 2
      val (isPrimitive, elementSize) = if (isKeyPrimitive && isValuePrimitive) {
        (true, structSize + wordSize)
      } else {
        (false, -1)
      }

      val allocation =
        s"""
           ArrayData $arrayData = ArrayData.allocateArrayData(
             $elementSize, $numElements, " $prettyName failed.");
         """

      val code = if (isPrimitive) {
        val genCodeForPrimitive = genCodeForPrimitiveElements(
          ctx, arrayData, keys, values, ev.value, numElements, structSize)
        s"""
           if ($arrayData instanceof UnsafeArrayData) {
             $genCodeForPrimitive
           } else {
             ${genCodeForAnyElements(ctx, arrayData, keys, values, ev.value, numElements)}
           }
         """
      } else {
        s"${genCodeForAnyElements(ctx, arrayData, keys, values, ev.value, numElements)}"
      }

      s"""
         final int $numElements = $c.numElements();
         final ArrayData $keys = $c.keyArray();
         final ArrayData $values = $c.valueArray();
         $allocation
         $code
       """
    })
  }

  private def getKey(varName: String, index: String) =
    CodeGenerator.getValue(varName, childDataType.keyType, index)

  private def getValue(varName: String, index: String) =
    CodeGenerator.getValue(varName, childDataType.valueType, index)

  private def genCodeForPrimitiveElements(
      ctx: CodegenContext,
      arrayData: String,
      keys: String,
      values: String,
      resultArrayData: String,
      numElements: String,
      structSize: Int): String = {
    val unsafeArrayData = ctx.freshName("unsafeArrayData")
    val baseObject = ctx.freshName("baseObject")
    val unsafeRow = ctx.freshName("unsafeRow")
    val structsOffset = ctx.freshName("structsOffset")
    val offset = ctx.freshName("offset")
    val z = ctx.freshName("z")
    val calculateHeader = "UnsafeArrayData.calculateHeaderPortionInBytes"

    val baseOffset = "Platform.BYTE_ARRAY_OFFSET"
    val wordSize = UnsafeRow.WORD_SIZE
    val structSizeAsLong = s"${structSize}L"

    val setKey = CodeGenerator.setColumn(unsafeRow, childDataType.keyType, 0, getKey(keys, z))

    val valueAssignmentChecked = CodeGenerator.createArrayAssignment(
      unsafeRow, childDataType.valueType, values, "1", z, childDataType.valueContainsNull)

    s"""
       UnsafeArrayData $unsafeArrayData = (UnsafeArrayData)$arrayData;
       Object $baseObject = $unsafeArrayData.getBaseObject();
       final int $structsOffset = $calculateHeader($numElements) + $numElements * $wordSize;
       UnsafeRow $unsafeRow = new UnsafeRow(2);
       for (int $z = 0; $z < $numElements; $z++) {
         long $offset = $structsOffset + $z * $structSizeAsLong;
         $unsafeArrayData.setLong($z, ($offset << 32) + $structSizeAsLong);
         $unsafeRow.pointTo($baseObject, $baseOffset + $offset, $structSize);
         $setKey;
         $valueAssignmentChecked
       }
       $resultArrayData = $arrayData;
     """
  }

  private def genCodeForAnyElements(
      ctx: CodegenContext,
      arrayData: String,
      keys: String,
      values: String,
      resultArrayData: String,
      numElements: String): String = {
    val z = ctx.freshName("z")
    val isValuePrimitive = CodeGenerator.isPrimitiveType(childDataType.valueType)
    val getValueWithCheck = if (childDataType.valueContainsNull && isValuePrimitive) {
      s"$values.isNullAt($z) ? null : (Object)${getValue(values, z)}"
    } else {
      getValue(values, z)
    }

    val rowClass = classOf[GenericInternalRow].getName
    val genericArrayDataClass = classOf[GenericArrayData].getName
    val genericArrayData = ctx.freshName("genericArrayData")
    val rowObject = s"new $rowClass(new Object[]{${getKey(keys, z)}, $getValueWithCheck})"
    s"""
       $genericArrayDataClass $genericArrayData = ($genericArrayDataClass)$arrayData;
       for (int $z = 0; $z < $numElements; $z++) {
         $genericArrayData.update($z, $rowObject);
       }
       $resultArrayData = $arrayData;
     """
  }

  override def prettyName: String = "map_entries"

  override def withNewChildInternal(newChild: Expression): MapEntries = copy(child = newChild)
}

/**
 * Returns the union of all the given maps.
 */
@ExpressionDescription(
  usage = "_FUNC_(map, ...) - Returns the union of all the given maps",
  examples = """
    Examples:
      > SELECT _FUNC_(map(1, 'a', 2, 'b'), map(3, 'c'));
       {1:"a",2:"b",3:"c"}
  """,
  group = "map_funcs",
  since = "2.4.0")
case class MapConcat(children: Seq[Expression])
  extends ComplexTypeMergingExpression
  with QueryErrorsBase {

  override def checkInputDataTypes(): TypeCheckResult = {
    if (children.exists(!_.dataType.isInstanceOf[MapType])) {
      DataTypeMismatch(
        errorSubClass = "MAP_CONCAT_DIFF_TYPES",
        messageParameters = Map(
          "functionName" -> toSQLId(prettyName),
          "dataType" -> children.map(_.dataType).map(toSQLType).mkString("[", ", ", "]")
        )
      )
    } else {
      val sameTypeCheck = TypeUtils.checkForSameTypeInputExpr(children.map(_.dataType), prettyName)
      if (sameTypeCheck.isFailure) {
        sameTypeCheck
      } else {
        TypeUtils.checkForMapKeyType(dataType.keyType)
      }
    }
  }

  @transient override lazy val dataType: MapType = {
    if (children.isEmpty) {
      MapType(StringType, StringType)
    } else {
      super.dataType.asInstanceOf[MapType]
    }
  }

  override def nullable: Boolean = children.exists(_.nullable)

  private lazy val mapBuilder = new ArrayBasedMapBuilder(dataType.keyType, dataType.valueType)

  override def eval(input: InternalRow): Any = {
    val maps = children.map(_.eval(input).asInstanceOf[MapData])
    if (maps.contains(null)) {
      return null
    }

    for (map <- maps) {
      mapBuilder.putAll(map.keyArray(), map.valueArray())
    }
    mapBuilder.build()
  }

  override def doGenCode(ctx: CodegenContext, ev: ExprCode): ExprCode = {
    val mapCodes = children.map(_.genCode(ctx))
    val argsName = ctx.freshName("args")
    val hasNullName = ctx.freshName("hasNull")
    val builderTerm = ctx.addReferenceObj("mapBuilder", mapBuilder)

    val assignments = mapCodes.zip(children.map(_.nullable)).zipWithIndex.map {
      case ((m, true), i) =>
        s"""
           if (!$hasNullName) {
             ${m.code}
             if (!${m.isNull}) {
               $argsName[$i] = ${m.value};
             } else {
               $hasNullName = true;
             }
           }
         """
      case ((m, false), i) =>
        s"""
           if (!$hasNullName) {
             ${m.code}
             $argsName[$i] = ${m.value};
           }
         """
    }

    val prepareMaps = ctx.splitExpressionsWithCurrentInputs(
      expressions = assignments,
      funcName = "getMapConcatInputs",
      extraArguments = ("MapData[]", argsName) :: ("boolean", hasNullName) :: Nil,
      returnType = "boolean",
      makeSplitFunction = body =>
        s"""
           $body
           return $hasNullName;
        """,
      foldFunctions = _.map(funcCall => s"$hasNullName = $funcCall;").mkString("\n")
    )

    val idxName = ctx.freshName("idx")
    val mapMerge =
      s"""
        for (int $idxName = 0; $idxName < $argsName.length; $idxName++) {
          $builderTerm.putAll($argsName[$idxName].keyArray(), $argsName[$idxName].valueArray());
        }
        ${ev.value} = $builderTerm.build();
      """

    ev.copy(
      code = code"""
        MapData[] $argsName = new MapData[${mapCodes.size}];
        boolean $hasNullName = false;
        $prepareMaps
        boolean ${ev.isNull} = $hasNullName;
        MapData ${ev.value} = null;
        if (!$hasNullName) {
          $mapMerge
        }
      """)
  }

  override def prettyName: String = "map_concat"

  override def withNewChildrenInternal(newChildren: IndexedSeq[Expression]): MapConcat =
    copy(children = newChildren)
}

/**
 * Returns a map created from the given array of entries.
 */
@ExpressionDescription(
  usage = "_FUNC_(arrayOfEntries) - Returns a map created from the given array of entries.",
  examples = """
    Examples:
      > SELECT _FUNC_(array(struct(1, 'a'), struct(2, 'b')));
       {1:"a",2:"b"}
  """,
  group = "map_funcs",
  since = "2.4.0")
case class MapFromEntries(child: Expression)
  extends UnaryExpression
  with NullIntolerant
  with QueryErrorsBase {

  @transient
  private lazy val dataTypeDetails: Option[(MapType, Boolean, Boolean)] = child.dataType match {
    case ArrayType(
      StructType(Array(
        StructField(_, keyType, keyNullable, _),
        StructField(_, valueType, valueNullable, _))),
      containsNull) => Some((MapType(keyType, valueType, valueNullable), keyNullable, containsNull))
    case _ => None
  }

  @transient private lazy val nullEntries: Boolean = dataTypeDetails.get._3

  override def nullable: Boolean = child.nullable || nullEntries

  @transient override lazy val dataType: MapType = dataTypeDetails.get._1

  override def checkInputDataTypes(): TypeCheckResult = dataTypeDetails match {
    case Some((mapType, _, _)) =>
      TypeUtils.checkForMapKeyType(mapType.keyType)
    case None =>
      DataTypeMismatch(
        errorSubClass = "UNEXPECTED_INPUT_TYPE",
        messageParameters = Map(
          "paramIndex" -> "1",
          "requiredType" -> s"${toSQLType(ArrayType)} of pair ${toSQLType(StructType)}",
          "inputSql" -> toSQLExpr(child),
          "inputType" -> toSQLType(child.dataType)
        )
      )
  }

  private lazy val mapBuilder = new ArrayBasedMapBuilder(dataType.keyType, dataType.valueType)

  override protected def nullSafeEval(input: Any): Any = {
    val entries = input.asInstanceOf[ArrayData]
    val numEntries = entries.numElements()
    var i = 0
    if (nullEntries) {
      while (i < numEntries) {
        if (entries.isNullAt(i)) return null
        i += 1
      }
    }

    i = 0
    while (i < numEntries) {
      mapBuilder.put(entries.getStruct(i, 2))
      i += 1
    }
    mapBuilder.build()
  }

  override protected def doGenCode(ctx: CodegenContext, ev: ExprCode): ExprCode = {
    nullSafeCodeGen(ctx, ev, c => {
      val numEntries = ctx.freshName("numEntries")
      val builderTerm = ctx.addReferenceObj("mapBuilder", mapBuilder)
      val i = ctx.freshName("idx")
      ctx.nullArrayElementsSaveExec(nullEntries, ev.isNull, c) {
        s"""
           final int $numEntries = $c.numElements();
           for (int $i = 0; $i < $numEntries; $i++) {
             $builderTerm.put($c.getStruct($i, 2));
           }
           ${ev.value} = $builderTerm.build();
         """
      }
    })
  }

  override def prettyName: String = "map_from_entries"

  override protected def withNewChildInternal(newChild: Expression): MapFromEntries =
    copy(child = newChild)
}


/**
 * Common base class for [[SortArray]] and [[ArraySort]].
 */
trait ArraySortLike extends ExpectsInputTypes {
  protected def arrayExpression: Expression

  protected def nullOrder: NullOrder

  @transient private lazy val lt: Comparator[Any] = {
    val ordering = arrayExpression.dataType match {
      case _ @ ArrayType(n, _) =>
        PhysicalDataType.ordering(n)
    }
    (o1: Any, o2: Any) => {
      if (o1 == null && o2 == null) {
        0
      } else if (o1 == null) {
        nullOrder
      } else if (o2 == null) {
        -nullOrder
      } else {
        ordering.compare(o1, o2)
      }
    }
  }

  @transient private lazy val gt: Comparator[Any] = {
    val ordering = arrayExpression.dataType match {
      case _ @ ArrayType(n, _) =>
        PhysicalDataType.ordering(n)
    }

    (o1: Any, o2: Any) => {
      if (o1 == null && o2 == null) {
        0
      } else if (o1 == null) {
        -nullOrder
      } else if (o2 == null) {
        nullOrder
      } else {
        ordering.compare(o2, o1)
      }
    }
  }

  @transient lazy val elementType: DataType =
    arrayExpression.dataType.asInstanceOf[ArrayType].elementType

  private def resultArrayElementNullable: Boolean =
    arrayExpression.dataType.asInstanceOf[ArrayType].containsNull

  def sortEval(array: Any, ascending: Boolean): Any = {
    val data = array.asInstanceOf[ArrayData].toArray[AnyRef](elementType)
    if (elementType != NullType) {
      java.util.Arrays.sort(data, if (ascending) lt else gt)
    }
    new GenericArrayData(data.asInstanceOf[Array[Any]])
  }

  def sortCodegen(ctx: CodegenContext, ev: ExprCode, base: String, order: String): String = {
    val genericArrayData = classOf[GenericArrayData].getName
    val unsafeArrayData = classOf[UnsafeArrayData].getName
    val array = ctx.freshName("arr")
    val c = ctx.freshName("c")
    if (elementType == NullType) {
      s"${ev.value} = $base.copy();"
    } else {
      val elementTypeTerm = ctx.addReferenceObj("elementTypeTerm", elementType)
      val sortOrder = ctx.freshName("sortOrder")
      val o1 = ctx.freshName("o1")
      val o2 = ctx.freshName("o2")
      val jt = CodeGenerator.javaType(elementType)
      val comp = if (CodeGenerator.isPrimitiveType(elementType)) {
        val bt = CodeGenerator.boxedType(elementType)
        val v1 = ctx.freshName("v1")
        val v2 = ctx.freshName("v2")
        s"""
           $jt $v1 = (($bt) $o1).${jt}Value();
           $jt $v2 = (($bt) $o2).${jt}Value();
           int $c = ${ctx.genComp(elementType, v1, v2)};
         """
      } else {
        s"int $c = ${ctx.genComp(elementType, s"(($jt) $o1)", s"(($jt) $o2)")};"
      }
      val canPerformFastSort = CodeGenerator.isPrimitiveType(elementType) &&
        elementType != BooleanType && !resultArrayElementNullable
      val nonNullPrimitiveAscendingSort = if (canPerformFastSort) {
          val javaType = CodeGenerator.javaType(elementType)
          val primitiveTypeName = CodeGenerator.primitiveTypeName(elementType)
          s"""
             if ($order) {
               $javaType[] $array = $base.to${primitiveTypeName}Array();
               java.util.Arrays.sort($array);
               ${ev.value} = $unsafeArrayData.fromPrimitiveArray($array);
             } else
           """
        } else {
          ""
        }
      s"""
         $nonNullPrimitiveAscendingSort
         {
           Object[] $array = $base.toObjectArray($elementTypeTerm);
           final int $sortOrder = $order ? 1 : -1;
           java.util.Arrays.sort($array, new java.util.Comparator() {
             @Override public int compare(Object $o1, Object $o2) {
               if ($o1 == null && $o2 == null) {
                 return 0;
               } else if ($o1 == null) {
                 return $sortOrder * $nullOrder;
               } else if ($o2 == null) {
                 return -$sortOrder * $nullOrder;
               }
               $comp
               return $sortOrder * $c;
             }
           });
           ${ev.value} = new $genericArrayData($array);
         }
       """
    }
  }

}

object ArraySortLike {
  type NullOrder = Int
  // Least: place null element at the first of the array for ascending order
  // Greatest: place null element at the end of the array for ascending order
  object NullOrder {
    val Least: NullOrder = -1
    val Greatest: NullOrder = 1
  }
}

/**
 * Sorts the input array in ascending / descending order according to the natural ordering of
 * the array elements and returns it.
 */
// scalastyle:off line.size.limit
@ExpressionDescription(
  usage = """
    _FUNC_(array[, ascendingOrder]) - Sorts the input array in ascending or descending order
      according to the natural ordering of the array elements. NaN is greater than any non-NaN
      elements for double/float type. Null elements will be placed at the beginning of the returned
      array in ascending order or at the end of the returned array in descending order.
  """,
  examples = """
    Examples:
      > SELECT _FUNC_(array('b', 'd', null, 'c', 'a'), true);
       [null,"a","b","c","d"]
  """,
  group = "array_funcs",
  since = "1.5.0")
// scalastyle:on line.size.limit
case class SortArray(base: Expression, ascendingOrder: Expression)
  extends BinaryExpression with ArraySortLike with NullIntolerant with QueryErrorsBase {

  def this(e: Expression) = this(e, Literal(true))

  override def left: Expression = base
  override def right: Expression = ascendingOrder
  override def dataType: DataType = base.dataType
  override def inputTypes: Seq[AbstractDataType] = Seq(ArrayType, BooleanType)

  override def arrayExpression: Expression = base
  override def nullOrder: NullOrder = NullOrder.Least

  override def checkInputDataTypes(): TypeCheckResult = base.dataType match {
    case ArrayType(dt, _) if RowOrdering.isOrderable(dt) =>
      ascendingOrder match {
        case Literal(_: Boolean, BooleanType) =>
          TypeCheckResult.TypeCheckSuccess
        case _ =>
          DataTypeMismatch(
            errorSubClass = "UNEXPECTED_INPUT_TYPE",
            messageParameters = Map(
              "paramIndex" -> "2",
              "requiredType" -> toSQLType(BooleanType),
              "inputSql" -> toSQLExpr(ascendingOrder),
              "inputType" -> toSQLType(ascendingOrder.dataType))
          )
      }
    case ArrayType(dt, _) =>
      DataTypeMismatch(
        errorSubClass = "INVALID_ORDERING_TYPE",
        messageParameters = Map(
          "functionName" -> toSQLId(prettyName),
          "dataType" -> toSQLType(base.dataType)
        )
      )
    case _ =>
      DataTypeMismatch(
        errorSubClass = "UNEXPECTED_INPUT_TYPE",
        messageParameters = Map(
          "paramIndex" -> "1",
          "requiredType" -> toSQLType(ArrayType),
          "inputSql" -> toSQLExpr(base),
          "inputType" -> toSQLType(base.dataType))
      )
  }

  override def nullSafeEval(array: Any, ascending: Any): Any = {
    sortEval(array, ascending.asInstanceOf[Boolean])
  }

  override def doGenCode(ctx: CodegenContext, ev: ExprCode): ExprCode = {
    nullSafeCodeGen(ctx, ev, (b, order) => sortCodegen(ctx, ev, b, order))
  }

  override def prettyName: String = "sort_array"

  override protected def withNewChildrenInternal(
      newLeft: Expression, newRight: Expression): SortArray =
    copy(base = newLeft, ascendingOrder = newRight)
}

/**
 * Returns a random permutation of the given array.
 */
@ExpressionDescription(
  usage = "_FUNC_(array) - Returns a random permutation of the given array.",
  examples = """
    Examples:
      > SELECT _FUNC_(array(1, 20, 3, 5));
       [3,1,5,20]
      > SELECT _FUNC_(array(1, 20, null, 3));
       [20,null,3,1]
  """,
  note = """
    The function is non-deterministic.
  """,
  group = "array_funcs",
  since = "2.4.0")
case class Shuffle(child: Expression, randomSeed: Option[Long] = None) extends UnaryExpression
  with ExpectsInputTypes with Nondeterministic with ExpressionWithRandomSeed {

  def this(child: Expression) = this(child, None)

  override def stateful: Boolean = true

  override def seedExpression: Expression = randomSeed.map(Literal.apply).getOrElse(UnresolvedSeed)

  override def withNewSeed(seed: Long): Shuffle = copy(randomSeed = Some(seed))

  override lazy val resolved: Boolean =
    childrenResolved && checkInputDataTypes().isSuccess && randomSeed.isDefined

  override def inputTypes: Seq[AbstractDataType] = Seq(ArrayType)

  override def dataType: DataType = child.dataType

  private def resultArrayElementNullable = dataType.asInstanceOf[ArrayType].containsNull

  @transient lazy val elementType: DataType = dataType.asInstanceOf[ArrayType].elementType

  @transient private[this] var random: RandomIndicesGenerator = _

  override protected def initializeInternal(partitionIndex: Int): Unit = {
    random = RandomIndicesGenerator(randomSeed.get + partitionIndex)
  }

  override protected def evalInternal(input: InternalRow): Any = {
    val value = child.eval(input)
    if (value == null) {
      null
    } else {
      val source = value.asInstanceOf[ArrayData]
      val numElements = source.numElements()
      val indices = random.getNextIndices(numElements)
      new GenericArrayData(indices.map(source.get(_, elementType)))
    }
  }

  override protected def doGenCode(ctx: CodegenContext, ev: ExprCode): ExprCode = {
    nullSafeCodeGen(ctx, ev, c => shuffleArrayCodeGen(ctx, ev, c))
  }

  private def shuffleArrayCodeGen(ctx: CodegenContext, ev: ExprCode, childName: String): String = {
    val randomClass = classOf[RandomIndicesGenerator].getName

    val rand = ctx.addMutableState(randomClass, "rand", forceInline = true)
    ctx.addPartitionInitializationStatement(
      s"$rand = new $randomClass(${randomSeed.get}L + partitionIndex);")

    val numElements = ctx.freshName("numElements")
    val arrayData = ctx.freshName("arrayData")
    val indices = ctx.freshName("indices")
    val i = ctx.freshName("i")

    val initialization = CodeGenerator.createArrayData(
      arrayData, elementType, numElements, s" $prettyName failed.")
    val assignment = CodeGenerator.createArrayAssignment(arrayData, elementType, childName,
      i, s"$indices[$i]", resultArrayElementNullable)

    s"""
       int $numElements = $childName.numElements();
       int[] $indices = $rand.getNextIndices($numElements);
       $initialization
       for (int $i = 0; $i < $numElements; $i++) {
         $assignment
       }
       ${ev.value} = $arrayData;
     """
  }

  override def withNewChildInternal(newChild: Expression): Shuffle = copy(child = newChild)
}

/**
 * Returns a reversed string or an array with reverse order of elements.
 */
@ExpressionDescription(
  usage = "_FUNC_(array) - Returns a reversed string or an array with reverse order of elements.",
  examples = """
    Examples:
      > SELECT _FUNC_('Spark SQL');
       LQS krapS
      > SELECT _FUNC_(array(2, 1, 4, 3));
       [3,4,1,2]
  """,
  group = "collection_funcs",
  since = "1.5.0",
  note = """
    Reverse logic for arrays is available since 2.4.0.
  """
)
case class Reverse(child: Expression)
  extends UnaryExpression with ImplicitCastInputTypes with NullIntolerant {

  // Input types are utilized by type coercion in ImplicitTypeCasts.
  override def inputTypes: Seq[AbstractDataType] = Seq(TypeCollection(StringType, ArrayType))

  override def dataType: DataType = child.dataType

  private def resultArrayElementNullable = dataType.asInstanceOf[ArrayType].containsNull

  override def nullSafeEval(input: Any): Any = doReverse(input)

  @transient private lazy val doReverse: Any => Any = dataType match {
    case ArrayType(elementType, _) =>
      input => {
        val arrayData = input.asInstanceOf[ArrayData]
        new GenericArrayData(arrayData.toObjectArray(elementType).reverse)
      }
    case StringType => _.asInstanceOf[UTF8String].reverse()
  }

  override def doGenCode(ctx: CodegenContext, ev: ExprCode): ExprCode = {
    nullSafeCodeGen(ctx, ev, c => dataType match {
      case _: StringType => stringCodeGen(ev, c)
      case _: ArrayType => arrayCodeGen(ctx, ev, c)
    })
  }

  private def stringCodeGen(ev: ExprCode, childName: String): String = {
    s"${ev.value} = ($childName).reverse();"
  }

  private def arrayCodeGen(ctx: CodegenContext, ev: ExprCode, childName: String): String = {

    val numElements = ctx.freshName("numElements")
    val arrayData = ctx.freshName("arrayData")

    val i = ctx.freshName("i")
    val j = ctx.freshName("j")

    val elementType = dataType.asInstanceOf[ArrayType].elementType
    val initialization = CodeGenerator.createArrayData(
      arrayData, elementType, numElements, s" $prettyName failed.")
    val assignment = CodeGenerator.createArrayAssignment(
      arrayData, elementType, childName, i, j, resultArrayElementNullable)

    s"""
       final int $numElements = $childName.numElements();
       $initialization
       for (int $i = 0; $i < $numElements; $i++) {
         int $j = $numElements - $i - 1;
         $assignment
       }
       ${ev.value} = $arrayData;
     """
  }

  override def prettyName: String = "reverse"

  override protected def withNewChildInternal(newChild: Expression): Reverse =
    copy(child = newChild)
}

/**
 * Checks if the array (left) has the element (right)
 */
@ExpressionDescription(
  usage = "_FUNC_(array, value) - Returns true if the array contains the value.",
  examples = """
    Examples:
      > SELECT _FUNC_(array(1, 2, 3), 2);
       true
  """,
  group = "array_funcs",
  since = "1.5.0")
case class ArrayContains(left: Expression, right: Expression)
  extends BinaryExpression with ImplicitCastInputTypes with NullIntolerant with Predicate
  with QueryErrorsBase {

  @transient private lazy val ordering: Ordering[Any] =
    TypeUtils.getInterpretedOrdering(right.dataType)

  override def inputTypes: Seq[AbstractDataType] = {
    (left.dataType, right.dataType) match {
      case (_, NullType) => Seq.empty
      case (ArrayType(e1, hasNull), e2) =>
        TypeCoercion.findWiderTypeWithoutStringPromotionForTwo(e1, e2) match {
          case Some(dt) => Seq(ArrayType(dt, hasNull), dt)
          case _ => Seq.empty
        }
      case _ => Seq.empty
    }
  }

  override def checkInputDataTypes(): TypeCheckResult = {
    (left.dataType, right.dataType) match {
      case (_, NullType) | (NullType, _) =>
        DataTypeMismatch(
          errorSubClass = "NULL_TYPE",
          messageParameters = Map("functionName" -> toSQLId(prettyName)))
      case (l, _) if !ArrayType.acceptsType(l) =>
        DataTypeMismatch(
          errorSubClass = "UNEXPECTED_INPUT_TYPE",
          messageParameters = Map(
            "paramIndex" -> "1",
            "requiredType" -> toSQLType(ArrayType),
            "inputSql" -> toSQLExpr(left),
            "inputType" -> toSQLType(left.dataType))
        )
      case (ArrayType(e1, _), e2) if DataTypeUtils.sameType(e1, e2) =>
        TypeUtils.checkForOrderingExpr(e2, prettyName)
      case _ =>
        DataTypeMismatch(
          errorSubClass = "ARRAY_FUNCTION_DIFF_TYPES",
          messageParameters = Map(
            "functionName" -> toSQLId(prettyName),
            "dataType" -> toSQLType(ArrayType),
            "leftType" -> toSQLType(left.dataType),
            "rightType" -> toSQLType(right.dataType)
          )
        )
    }
  }

  override def nullable: Boolean = {
    left.nullable || right.nullable || left.dataType.asInstanceOf[ArrayType].containsNull
  }

  override def nullSafeEval(arr: Any, value: Any): Any = {
    var hasNull = false
    arr.asInstanceOf[ArrayData].foreach(right.dataType, (i, v) =>
      if (v == null) {
        hasNull = true
      } else if (ordering.equiv(v, value)) {
        return true
      }
    )
    if (hasNull) {
      null
    } else {
      false
    }
  }

  override def doGenCode(ctx: CodegenContext, ev: ExprCode): ExprCode = {
    nullSafeCodeGen(ctx, ev, (arr, value) => {
      val i = ctx.freshName("i")
      val getValue = CodeGenerator.getValue(arr, right.dataType, i)
      val loopBodyCode = if (nullable) {
        s"""
           if ($arr.isNullAt($i)) {
              ${ev.isNull} = true;
           } else if (${ctx.genEqual(right.dataType, value, getValue)}) {
              ${ev.isNull} = false;
              ${ev.value} = true;
              break;
           }
         """
      } else {
        s"""
           if (${ctx.genEqual(right.dataType, value, getValue)}) {
             ${ev.value} = true;
             break;
           }
         """
      }
      s"""
         for (int $i = 0; $i < $arr.numElements(); $i ++) {
           $loopBodyCode
         }
       """
    })
  }

  override def prettyName: String = "array_contains"

  override protected def withNewChildrenInternal(
      newLeft: Expression, newRight: Expression): ArrayContains =
    copy(left = newLeft, right = newRight)
}

@ExpressionDescription(
  usage = """
      _FUNC_(array, element) - Add the element at the beginning of the array passed as first
      argument. Type of element should be the same as the type of the elements of the array.
      Null element is also prepended to the array. But if the array passed is NULL
      output is NULL
    """,
  examples = """
    Examples:
      > SELECT _FUNC_(array('b', 'd', 'c', 'a'), 'd');
       ["d","b","d","c","a"]
      > SELECT _FUNC_(array(1, 2, 3, null), null);
       [null,1,2,3,null]
      > SELECT _FUNC_(CAST(null as Array<Int>), 2);
       NULL
  """,
  group = "array_funcs",
  since = "3.5.0")
case class ArrayPrepend(left: Expression, right: Expression) extends RuntimeReplaceable
  with ImplicitCastInputTypes with BinaryLike[Expression] with QueryErrorsBase {

  override lazy val replacement: Expression = new ArrayInsert(left, Literal(1), right)

  override def inputTypes: Seq[AbstractDataType] = {
    (left.dataType, right.dataType) match {
      case (ArrayType(e1, hasNull), e2) =>
        TypeCoercion.findTightestCommonType(e1, e2) match {
          case Some(dt) => Seq(ArrayType(dt, hasNull), dt)
          case _ => Seq.empty
        }
      case _ => Seq.empty
    }
  }

  override def checkInputDataTypes(): TypeCheckResult = {
    (left.dataType, right.dataType) match {
      case (ArrayType(e1, _), e2) if DataTypeUtils.sameType(e1, e2) =>
        TypeCheckResult.TypeCheckSuccess
      case (ArrayType(e1, _), e2) => DataTypeMismatch(
        errorSubClass = "ARRAY_FUNCTION_DIFF_TYPES",
        messageParameters = Map(
          "functionName" -> toSQLId(prettyName),
          "leftType" -> toSQLType(left.dataType),
          "rightType" -> toSQLType(right.dataType),
          "dataType" -> toSQLType(ArrayType)
        ))
      case _ =>
        DataTypeMismatch(
          errorSubClass = "UNEXPECTED_INPUT_TYPE",
          messageParameters = Map(
            "paramIndex" -> "0",
            "requiredType" -> toSQLType(ArrayType),
            "inputSql" -> toSQLExpr(left),
            "inputType" -> toSQLType(left.dataType)
          )
        )
    }
  }

  override def prettyName: String = "array_prepend"

  override protected def withNewChildrenInternal(
      newLeft: Expression, newRight: Expression): ArrayPrepend =
    copy(left = newLeft, right = newRight)
}

/**
 * Checks if the two arrays contain at least one common element.
 */
// scalastyle:off line.size.limit
@ExpressionDescription(
  usage = "_FUNC_(a1, a2) - Returns true if a1 contains at least a non-null element present also in a2. If the arrays have no common element and they are both non-empty and either of them contains a null element null is returned, false otherwise.",
  examples = """
    Examples:
      > SELECT _FUNC_(array(1, 2, 3), array(3, 4, 5));
       true
  """,
  group = "array_funcs",
  since = "2.4.0")
// scalastyle:off line.size.limit
case class ArraysOverlap(left: Expression, right: Expression)
  extends BinaryArrayExpressionWithImplicitCast with NullIntolerant with Predicate {

  override def checkInputDataTypes(): TypeCheckResult = super.checkInputDataTypes() match {
    case TypeCheckResult.TypeCheckSuccess =>
      TypeUtils.checkForOrderingExpr(elementType, prettyName)
    case failure => failure
  }

  @transient private lazy val ordering: Ordering[Any] =
    TypeUtils.getInterpretedOrdering(elementType)

  @transient private lazy val doEvaluation = if (TypeUtils.typeWithProperEquals(elementType)) {
    fastEval _
  } else {
    bruteForceEval _
  }

  override def nullable: Boolean = {
    left.nullable || right.nullable || leftArrayElementNullable || rightArrayElementNullable
  }

  override def nullSafeEval(a1: Any, a2: Any): Any = {
    doEvaluation(a1.asInstanceOf[ArrayData], a2.asInstanceOf[ArrayData])
  }

  /**
   * A fast implementation which puts all the elements from the smaller array in a set
   * and then performs a lookup on it for each element of the bigger one.
   * This eval mode works only for data types which implements properly the equals method.
   */
  private def fastEval(arr1: ArrayData, arr2: ArrayData): Any = {
    var hasNull = false
    val (bigger, smaller) = if (arr1.numElements() > arr2.numElements()) {
      (arr1, arr2)
    } else {
      (arr2, arr1)
    }
    if (smaller.numElements() > 0) {
      val smallestSet = new java.util.HashSet[Any]()
      smaller.foreach(elementType, (_, v) =>
        if (v == null) {
          hasNull = true
        } else {
          smallestSet.add(v)
        })
      bigger.foreach(elementType, (_, v1) =>
        if (v1 == null) {
          hasNull = true
        } else if (smallestSet.contains(v1)) {
          return true
        }
      )
    }
    if (hasNull) {
      null
    } else {
      false
    }
  }

  /**
   * A slower evaluation which performs a nested loop and supports all the data types.
   */
  private def bruteForceEval(arr1: ArrayData, arr2: ArrayData): Any = {
    var hasNull = false
    if (arr1.numElements() > 0 && arr2.numElements() > 0) {
      arr1.foreach(elementType, (_, v1) =>
        if (v1 == null) {
          hasNull = true
        } else {
          arr2.foreach(elementType, (_, v2) =>
            if (v2 == null) {
              hasNull = true
            } else if (ordering.equiv(v1, v2)) {
              return true
            }
          )
        })
    }
    if (hasNull) {
      null
    } else {
      false
    }
  }

  override def doGenCode(ctx: CodegenContext, ev: ExprCode): ExprCode = {
    nullSafeCodeGen(ctx, ev, (a1, a2) => {
      val smaller = ctx.freshName("smallerArray")
      val bigger = ctx.freshName("biggerArray")
      val comparisonCode = if (TypeUtils.typeWithProperEquals(elementType)) {
        fastCodegen(ctx, ev, smaller, bigger)
      } else {
        bruteForceCodegen(ctx, ev, smaller, bigger)
      }
      s"""
         ArrayData $smaller;
         ArrayData $bigger;
         if ($a1.numElements() > $a2.numElements()) {
           $bigger = $a1;
           $smaller = $a2;
         } else {
           $smaller = $a1;
           $bigger = $a2;
         }
         if ($smaller.numElements() > 0) {
           $comparisonCode
         }
       """
    })
  }

  /**
   * Code generation for a fast implementation which puts all the elements from the smaller array
   * in a set and then performs a lookup on it for each element of the bigger one.
   * It works only for data types which implements properly the equals method.
   */
  private def fastCodegen(ctx: CodegenContext, ev: ExprCode, smaller: String, bigger: String): String = {
    val i = ctx.freshName("i")
    val getFromSmaller = CodeGenerator.getValue(smaller, elementType, i)
    val getFromBigger = CodeGenerator.getValue(bigger, elementType, i)
    val javaElementClass = CodeGenerator.boxedType(elementType)
    val javaSet = classOf[java.util.HashSet[_]].getName
    val set = ctx.freshName("set")
    val addToSetFromSmallerCode = nullSafeElementCodegen(
      smaller, i, s"$set.add($getFromSmaller);", s"${ev.isNull} = true;")
    val setIsNullCode = if (nullable) s"${ev.isNull} = false;" else ""
    val elementIsInSetCode = nullSafeElementCodegen(
      bigger,
      i,
      s"""
         if ($set.contains($getFromBigger)) {
           $setIsNullCode
           ${ev.value} = true;
           break;
         }
       """,
      s"${ev.isNull} = true;")
    s"""
       $javaSet<$javaElementClass> $set = new $javaSet<$javaElementClass>();
       for (int $i = 0; $i < $smaller.numElements(); $i ++) {
         $addToSetFromSmallerCode
       }
       for (int $i = 0; $i < $bigger.numElements(); $i ++) {
         $elementIsInSetCode
       }
     """
  }

  /**
   * Code generation for a slower evaluation which performs a nested loop and supports all the data types.
   */
  private def bruteForceCodegen(ctx: CodegenContext, ev: ExprCode, smaller: String, bigger: String): String = {
    val i = ctx.freshName("i")
    val j = ctx.freshName("j")
    val getFromSmaller = CodeGenerator.getValue(smaller, elementType, j)
    val getFromBigger = CodeGenerator.getValue(bigger, elementType, i)
    val setIsNullCode = if (nullable) s"${ev.isNull} = false;" else ""
    val compareValues = nullSafeElementCodegen(
      smaller,
      j,
      s"""
         if (${ctx.genEqual(elementType, getFromSmaller, getFromBigger)}) {
           $setIsNullCode
           ${ev.value} = true;
         }
       """,
      s"${ev.isNull} = true;")
    val isInSmaller = nullSafeElementCodegen(
      bigger,
      i,
      s"""
         for (int $j = 0; $j < $smaller.numElements() && !${ev.value}; $j ++) {
           $compareValues
         }
       """,
      s"${ev.isNull} = true;")
    s"""
       for (int $i = 0; $i < $bigger.numElements() && !${ev.value}; $i ++) {
         $isInSmaller
       }
     """
  }

  def nullSafeElementCodegen(
      arrayVar: String,
      index: String,
      code: String,
      isNullCode: String): String = {
    if (inputTypes.exists(_.asInstanceOf[ArrayType].containsNull)) {
      s"""
         if ($arrayVar.isNullAt($index)) {
           $isNullCode
         } else {
           $code
         }
       """
    } else {
      code
    }
  }

  override def prettyName: String = "arrays_overlap"

  override protected def withNewChildrenInternal(
      newLeft: Expression, newRight: Expression): ArraysOverlap =
    copy(left = newLeft, right = newRight)
}

/**
 * Slices an array according to the requested start index and length
 */
// scalastyle:off line.size.limit
@ExpressionDescription(
  usage = "_FUNC_(x, start, length) - Subsets array x starting from index start (array indices start at 1, or starting from the end if start is negative) with the specified length.",
  examples = """
    Examples:
      > SELECT _FUNC_(array(1, 2, 3, 4), 2, 2);
       [2,3]
      > SELECT _FUNC_(array(1, 2, 3, 4), -2, 2);
       [3,4]
  """,
  group = "array_funcs",
  since = "2.4.0")
// scalastyle:on line.size.limit
case class Slice(x: Expression, start: Expression, length: Expression)
  extends TernaryExpression with ImplicitCastInputTypes with NullIntolerant {

  override def dataType: DataType = x.dataType

  private def resultArrayElementNullable = dataType.asInstanceOf[ArrayType].containsNull

  override def inputTypes: Seq[AbstractDataType] = Seq(ArrayType, IntegerType, IntegerType)

  override def first: Expression = x
  override def second: Expression = start
  override def third: Expression = length

  @transient private lazy val elementType: DataType = x.dataType.asInstanceOf[ArrayType].elementType

  override def nullSafeEval(xVal: Any, startVal: Any, lengthVal: Any): Any = {
    val startInt = startVal.asInstanceOf[Int]
    val lengthInt = lengthVal.asInstanceOf[Int]
    val arr = xVal.asInstanceOf[ArrayData]
    val startIndex = if (startInt == 0) {
      throw QueryExecutionErrors.unexpectedValueForStartInFunctionError(prettyName)
    } else if (startInt < 0) {
      startInt + arr.numElements()
    } else {
      startInt - 1
    }
    if (lengthInt < 0) {
      throw QueryExecutionErrors.unexpectedValueForLengthInFunctionError(prettyName)
    }
    // startIndex can be negative if start is negative and its absolute value is greater than the
    // number of elements in the array
    if (startIndex < 0 || startIndex >= arr.numElements()) {
      return new GenericArrayData(Array.empty[AnyRef])
    }
    val data = arr.toSeq[AnyRef](elementType)
    new GenericArrayData(data.slice(startIndex, startIndex + lengthInt))
  }

  override def doGenCode(ctx: CodegenContext, ev: ExprCode): ExprCode = {
    nullSafeCodeGen(ctx, ev, (x, start, length) => {
      val startIdx = ctx.freshName("startIdx")
      val resLength = ctx.freshName("resLength")
      val defaultIntValue = CodeGenerator.defaultValue(CodeGenerator.JAVA_INT, false)
      s"""
         ${CodeGenerator.JAVA_INT} $startIdx = $defaultIntValue;
         ${CodeGenerator.JAVA_INT} $resLength = $defaultIntValue;
         if ($start == 0) {
           throw QueryExecutionErrors.unexpectedValueForStartInFunctionError("$prettyName");
         } else if ($start < 0) {
           $startIdx = $start + $x.numElements();
         } else {
           // arrays in SQL are 1-based instead of 0-based
           $startIdx = $start - 1;
         }
         if ($length < 0) {
           throw QueryExecutionErrors.unexpectedValueForLengthInFunctionError("$prettyName");
         } else if ($length > $x.numElements() - $startIdx) {
           $resLength = $x.numElements() - $startIdx;
         } else {
           $resLength = $length;
         }
         ${genCodeForResult(ctx, ev, x, startIdx, resLength)}
       """
    })
  }

  def genCodeForResult(
      ctx: CodegenContext,
      ev: ExprCode,
      inputArray: String,
      startIdx: String,
      resLength: String): String = {
    val values = ctx.freshName("values")
    val i = ctx.freshName("i")
    val genericArrayData = classOf[GenericArrayData].getName

    val allocation = CodeGenerator.createArrayData(
      values, elementType, resLength, s" $prettyName failed.")
    val assignment = CodeGenerator.createArrayAssignment(values, elementType, inputArray,
      i, s"$i + $startIdx", resultArrayElementNullable)

    s"""
       if ($startIdx < 0 || $startIdx >= $inputArray.numElements()) {
         ${ev.value} = new $genericArrayData(new Object[0]);
       } else {
         $allocation
         for (int $i = 0; $i < $resLength; $i ++) {
           $assignment
         }
         ${ev.value} = $values;
       }
     """
  }

  override protected def withNewChildrenInternal(
      newFirst: Expression, newSecond: Expression, newThird: Expression): Slice =
    copy(x = newFirst, start = newSecond, length = newThird)
}

/**
 * Creates a String containing all the elements of the input array separated by the delimiter.
 */
@ExpressionDescription(
  usage = """
    _FUNC_(array, delimiter[, nullReplacement]) - Concatenates the elements of the given array
      using the delimiter and an optional string to replace nulls. If no value is set for
      nullReplacement, any null value is filtered.""",
  examples = """
    Examples:
      > SELECT _FUNC_(array('hello', 'world'), ' ');
       hello world
      > SELECT _FUNC_(array('hello', null ,'world'), ' ');
       hello world
      > SELECT _FUNC_(array('hello', null ,'world'), ' ', ',');
       hello , world
  """,
  group = "array_funcs",
  since = "2.4.0")
case class ArrayJoin(
    array: Expression,
    delimiter: Expression,
    nullReplacement: Option[Expression]) extends Expression with ExpectsInputTypes {

  def this(array: Expression, delimiter: Expression) = this(array, delimiter, None)

  def this(array: Expression, delimiter: Expression, nullReplacement: Expression) =
    this(array, delimiter, Some(nullReplacement))

  override def inputTypes: Seq[AbstractDataType] = if (nullReplacement.isDefined) {
    Seq(ArrayType(StringType), StringType, StringType)
  } else {
    Seq(ArrayType(StringType), StringType)
  }

  override def children: Seq[Expression] = if (nullReplacement.isDefined) {
    Seq(array, delimiter, nullReplacement.get)
  } else {
    Seq(array, delimiter)
  }

  override protected def withNewChildrenInternal(newChildren: IndexedSeq[Expression]): Expression =
    if (nullReplacement.isDefined) {
      copy(
        array = newChildren(0),
        delimiter = newChildren(1),
        nullReplacement = Some(newChildren(2)))
    } else {
      copy(array = newChildren(0), delimiter = newChildren(1))
    }

  override def nullable: Boolean = children.exists(_.nullable)

  override def foldable: Boolean = children.forall(_.foldable)

  override def eval(input: InternalRow): Any = {
    val arrayEval = array.eval(input)
    if (arrayEval == null) return null
    val delimiterEval = delimiter.eval(input)
    if (delimiterEval == null) return null
    val nullReplacementEval = nullReplacement.map(_.eval(input))
    if (nullReplacementEval.contains(null)) return null

    val buffer = new UTF8StringBuilder()
    var firstItem = true
    val nullHandling = nullReplacementEval match {
      case Some(rep) => (prependDelimiter: Boolean) => {
        if (!prependDelimiter) {
          buffer.append(delimiterEval.asInstanceOf[UTF8String])
        }
        buffer.append(rep.asInstanceOf[UTF8String])
        true
      }
      case None => (_: Boolean) => false
    }
    arrayEval.asInstanceOf[ArrayData].foreach(StringType, (_, item) => {
      if (item == null) {
        if (nullHandling(firstItem)) {
          firstItem = false
        }
      } else {
        if (!firstItem) {
          buffer.append(delimiterEval.asInstanceOf[UTF8String])
        }
        buffer.append(item.asInstanceOf[UTF8String])
        firstItem = false
      }
    })
    buffer.build()
  }

  override protected def doGenCode(ctx: CodegenContext, ev: ExprCode): ExprCode = {
    val code = nullReplacement match {
      case Some(replacement) =>
        val replacementGen = replacement.genCode(ctx)
        val nullHandling = (buffer: String, delimiter: String, firstItem: String) => {
          s"""
             if (!$firstItem) {
               $buffer.append($delimiter);
             }
             $buffer.append(${replacementGen.value});
             $firstItem = false;
           """
        }
        val execCode = if (replacement.nullable) {
          ctx.nullSafeExec(replacement.nullable, replacementGen.isNull) {
            genCodeForArrayAndDelimiter(ctx, ev, nullHandling)
          }
        } else {
          genCodeForArrayAndDelimiter(ctx, ev, nullHandling)
        }
        s"""
           ${replacementGen.code}
           $execCode
         """
      case None => genCodeForArrayAndDelimiter(ctx, ev,
        (_: String, _: String, _: String) => "// nulls are ignored")
    }
    if (nullable) {
      ev.copy(
        code"""
           boolean ${ev.isNull} = true;
           UTF8String ${ev.value} = null;
           $code
         """)
    } else {
      ev.copy(
        code"""
           UTF8String ${ev.value} = null;
           $code
         """, FalseLiteral)
    }
  }

  private def genCodeForArrayAndDelimiter(
      ctx: CodegenContext,
      ev: ExprCode,
      nullEval: (String, String, String) => String): String = {
    val arrayGen = array.genCode(ctx)
    val delimiterGen = delimiter.genCode(ctx)
    val buffer = ctx.freshName("buffer")
    val bufferClass = classOf[UTF8StringBuilder].getName
    val i = ctx.freshName("i")
    val firstItem = ctx.freshName("firstItem")
    val resultCode =
      s"""
         $bufferClass $buffer = new $bufferClass();
         boolean $firstItem = true;
         for (int $i = 0; $i < ${arrayGen.value}.numElements(); $i ++) {
           if (${arrayGen.value}.isNullAt($i)) {
             ${nullEval(buffer, delimiterGen.value, firstItem)}
           } else {
             if (!$firstItem) {
               $buffer.append(${delimiterGen.value});
             }
             $buffer.append(${CodeGenerator.getValue(arrayGen.value, StringType, i)});
             $firstItem = false;
           }
         }
         ${ev.value} = $buffer.build();"""

    if (array.nullable || delimiter.nullable) {
      arrayGen.code + ctx.nullSafeExec(array.nullable, arrayGen.isNull) {
        delimiterGen.code + ctx.nullSafeExec(delimiter.nullable, delimiterGen.isNull) {
          s"""
             ${ev.isNull} = false;
             $resultCode"""
        }
      }
    } else {
      s"""
         ${arrayGen.code}
         ${delimiterGen.code}
         $resultCode"""
    }
  }

  override def dataType: DataType = StringType

  override def prettyName: String = "array_join"
}

/**
 * Returns the minimum value in the array.
 */
@ExpressionDescription(
  usage = """
    _FUNC_(array) - Returns the minimum value in the array. NaN is greater than
    any non-NaN elements for double/float type. NULL elements are skipped.""",
  examples = """
    Examples:
      > SELECT _FUNC_(array(1, 20, null, 3));
       1
  """,
  group = "array_funcs",
  since = "2.4.0")
case class ArrayMin(child: Expression)
  extends UnaryExpression with ImplicitCastInputTypes with NullIntolerant {

  override def nullable: Boolean = true

  override def inputTypes: Seq[AbstractDataType] = Seq(ArrayType)

  @transient private lazy val ordering = TypeUtils.getInterpretedOrdering(dataType)

  override def checkInputDataTypes(): TypeCheckResult = {
    val typeCheckResult = super.checkInputDataTypes()
    if (typeCheckResult.isSuccess) {
      TypeUtils.checkForOrderingExpr(dataType, prettyName)
    } else {
      typeCheckResult
    }
  }

  override protected def doGenCode(ctx: CodegenContext, ev: ExprCode): ExprCode = {
    val childGen = child.genCode(ctx)
    val javaType = CodeGenerator.javaType(dataType)
    val i = ctx.freshName("i")
    val item = ExprCode(EmptyBlock,
      isNull = JavaCode.isNullExpression(s"${childGen.value}.isNullAt($i)"),
      value = JavaCode.expression(CodeGenerator.getValue(childGen.value, dataType, i), dataType))
    ev.copy(code =
      code"""
         ${childGen.code}
         boolean ${ev.isNull} = true;
         $javaType ${ev.value} = ${CodeGenerator.defaultValue(dataType)};
         if (!${childGen.isNull}) {
           for (int $i = 0; $i < ${childGen.value}.numElements(); $i ++) {
             ${ctx.reassignIfSmaller(dataType, ev, item)}
           }
         }
      """)
  }

  override protected def nullSafeEval(input: Any): Any = {
    var min: Any = null
    input.asInstanceOf[ArrayData].foreach(dataType, (_, item) =>
      if (item != null && (min == null || ordering.lt(item, min))) {
        min = item
      }
    )
    min
  }

  @transient override lazy val dataType: DataType = child.dataType match {
    case ArrayType(dt, _) => dt
    case _ => throw new IllegalStateException(s"$prettyName accepts only arrays.")
  }

  override def prettyName: String = "array_min"

  override protected def withNewChildInternal(newChild: Expression): ArrayMin =
    copy(child = newChild)
}

/**
 * Returns the maximum value in the array.
 */
@ExpressionDescription(
  usage = """
    _FUNC_(array) - Returns the maximum value in the array. NaN is greater than
    any non-NaN elements for double/float type. NULL elements are skipped.""",
  examples = """
    Examples:
      > SELECT _FUNC_(array(1, 20, null, 3));
       20
  """,
  group = "array_funcs",
  since = "2.4.0")
case class ArrayMax(child: Expression)
  extends UnaryExpression with ImplicitCastInputTypes with NullIntolerant {

  override def nullable: Boolean = true

  override def inputTypes: Seq[AbstractDataType] = Seq(ArrayType)

  @transient private lazy val ordering = TypeUtils.getInterpretedOrdering(dataType)

  override def checkInputDataTypes(): TypeCheckResult = {
    val typeCheckResult = super.checkInputDataTypes()
    if (typeCheckResult.isSuccess) {
      TypeUtils.checkForOrderingExpr(dataType, prettyName)
    } else {
      typeCheckResult
    }
  }

  override protected def doGenCode(ctx: CodegenContext, ev: ExprCode): ExprCode = {
    val childGen = child.genCode(ctx)
    val javaType = CodeGenerator.javaType(dataType)
    val i = ctx.freshName("i")
    val item = ExprCode(EmptyBlock,
      isNull = JavaCode.isNullExpression(s"${childGen.value}.isNullAt($i)"),
      value = JavaCode.expression(CodeGenerator.getValue(childGen.value, dataType, i), dataType))
    ev.copy(code =
      code"""
         ${childGen.code}
         boolean ${ev.isNull} = true;
         $javaType ${ev.value} = ${CodeGenerator.defaultValue(dataType)};
         if (!${childGen.isNull}) {
           for (int $i = 0; $i < ${childGen.value}.numElements(); $i ++) {
             ${ctx.reassignIfGreater(dataType, ev, item)}
           }
         }
      """)
  }

  override protected def nullSafeEval(input: Any): Any = {
    var max: Any = null
    input.asInstanceOf[ArrayData].foreach(dataType, (_, item) =>
      if (item != null && (max == null || ordering.gt(item, max))) {
        max = item
      }
    )
    max
  }

  @transient override lazy val dataType: DataType = child.dataType match {
    case ArrayType(dt, _) => dt
    case _ => throw new IllegalStateException(s"$prettyName accepts only arrays.")
  }

  override def prettyName: String = "array_max"

  override protected def withNewChildInternal(newChild: Expression): ArrayMax =
    copy(child = newChild)
}


/**
 * Returns the position of the first occurrence of element in the given array as long.
 * Returns 0 if the given value could not be found in the array. Returns null if either of
 * the arguments are null
 *
 * NOTE: that this is not zero based, but 1-based index. The first element in the array has
 *       index 1.
 */
@ExpressionDescription(
  usage = """
    _FUNC_(array, element) - Returns the (1-based) index of the first matching element of
      the array as long, or 0 if no match is found.
  """,
  examples = """
    Examples:
      > SELECT _FUNC_(array(312, 773, 708, 708), 708);
       3
      > SELECT _FUNC_(array(312, 773, 708, 708), 414);
       0
  """,
  group = "array_funcs",
  since = "2.4.0")
case class ArrayPosition(left: Expression, right: Expression)
  extends BinaryExpression with ImplicitCastInputTypes with NullIntolerant with QueryErrorsBase {

  @transient private lazy val ordering: Ordering[Any] =
    TypeUtils.getInterpretedOrdering(right.dataType)

  override def dataType: DataType = LongType

  override def inputTypes: Seq[AbstractDataType] = {
    (left.dataType, right.dataType) match {
      case (ArrayType(e1, hasNull), e2) =>
        TypeCoercion.findTightestCommonType(e1, e2) match {
          case Some(dt) => Seq(ArrayType(dt, hasNull), dt)
          case _ => Seq.empty
        }
      case _ => Seq.empty
    }
  }

  override def checkInputDataTypes(): TypeCheckResult = {
    (left.dataType, right.dataType) match {
      case (NullType, _) | (_, NullType) =>
        DataTypeMismatch(
          errorSubClass = "NULL_TYPE",
          Map("functionName" -> toSQLId(prettyName)))
      case (t, _) if !ArrayType.acceptsType(t) =>
        DataTypeMismatch(
          errorSubClass = "UNEXPECTED_INPUT_TYPE",
          messageParameters = Map(
            "paramIndex" -> "1",
            "requiredType" -> toSQLType(ArrayType),
            "inputSql" -> toSQLExpr(left),
            "inputType" -> toSQLType(left.dataType))
        )
      case (ArrayType(e1, _), e2) if DataTypeUtils.sameType(e1, e2) =>
        TypeUtils.checkForOrderingExpr(e2, prettyName)
      case _ =>
        DataTypeMismatch(
          errorSubClass = "ARRAY_FUNCTION_DIFF_TYPES",
          messageParameters = Map(
            "functionName" -> toSQLId(prettyName),
            "dataType" -> toSQLType(ArrayType),
            "leftType" -> toSQLType(left.dataType),
            "rightType" -> toSQLType(right.dataType)
          )
        )
    }
  }

  override def nullSafeEval(arr: Any, value: Any): Any = {
    arr.asInstanceOf[ArrayData].foreach(right.dataType, (i, v) =>
      if (v != null && ordering.equiv(v, value)) {
        return (i + 1).toLong
      }
    )
    0L
  }

  override def prettyName: String = "array_position"

  override def doGenCode(ctx: CodegenContext, ev: ExprCode): ExprCode = {
    nullSafeCodeGen(ctx, ev, (arr, value) => {
      val pos = ctx.freshName("arrayPosition")
      val i = ctx.freshName("i")
      val getValue = CodeGenerator.getValue(arr, right.dataType, i)
      s"""
         int $pos = 0;
         for (int $i = 0; $i < $arr.numElements(); $i ++) {
           if (!$arr.isNullAt($i) && ${ctx.genEqual(right.dataType, value, getValue)}) {
             $pos = $i + 1;
             break;
           }
         }
         ${ev.value} = (long) $pos;
       """
    })
  }

  override protected def withNewChildrenInternal(
      newLeft: Expression, newRight: Expression): ArrayPosition =
    copy(left = newLeft, right = newRight)
}

/**
 * Returns the value of index `right` in Array `left`. If the index points outside of the array
 * boundaries, then this function returns NULL.
 */
@ExpressionDescription(
  usage = """
    _FUNC_(array, index) - Returns element of array at given (0-based) index. If the index points
     outside of the array boundaries, then this function returns NULL.
  """,
  examples = """
    Examples:
      > SELECT _FUNC_(array(1, 2, 3), 0);
       1
      > SELECT _FUNC_(array(1, 2, 3), 3);
       NULL
      > SELECT _FUNC_(array(1, 2, 3), -1);
       NULL
  """,
  since = "3.4.0",
  group = "array_funcs")
case class Get(
    left: Expression,
    right: Expression,
    replacement: Expression) extends RuntimeReplaceable with InheritAnalysisRules {

  def this(left: Expression, right: Expression) =
    this(left, right, GetArrayItem(left, right, failOnError = false))

  override def prettyName: String = "get"

  override def parameters: Seq[Expression] = Seq(left, right)

  override protected def withNewChildInternal(newChild: Expression): Expression =
    this.copy(replacement = newChild)
}

/**
 * Returns the value of index `right` in Array `left` or the value for key `right` in Map `left`.
 */
@ExpressionDescription(
  usage = """
    _FUNC_(array, index) - Returns element of array at given (1-based) index. If Index is 0,
      Spark will throw an error. If index < 0, accesses elements from the last to the first.
      The function returns NULL if the index exceeds the length of the array and
      `spark.sql.ansi.enabled` is set to false.
      If `spark.sql.ansi.enabled` is set to true, it throws ArrayIndexOutOfBoundsException
      for invalid indices.

    _FUNC_(map, key) - Returns value for given key. The function returns NULL if the key is not
       contained in the map.
  """,
  examples = """
    Examples:
      > SELECT _FUNC_(array(1, 2, 3), 2);
       2
      > SELECT _FUNC_(map(1, 'a', 2, 'b'), 2);
       b
  """,
  since = "2.4.0",
  group = "map_funcs")
case class ElementAt(
    left: Expression,
    right: Expression,
    // The value to return if index is out of bound
    defaultValueOutOfBound: Option[Literal] = None,
    failOnError: Boolean = SQLConf.get.ansiEnabled)
  extends GetMapValueUtil with GetArrayItemUtil with NullIntolerant with SupportQueryContext
  with QueryErrorsBase {

  def this(left: Expression, right: Expression) = this(left, right, None, SQLConf.get.ansiEnabled)

  @transient private lazy val mapKeyType = left.dataType.asInstanceOf[MapType].keyType

  @transient private lazy val mapValueContainsNull =
    left.dataType.asInstanceOf[MapType].valueContainsNull

  @transient private lazy val arrayElementNullable =
    left.dataType.asInstanceOf[ArrayType].containsNull

  @transient private lazy val ordering: Ordering[Any] = TypeUtils.getInterpretedOrdering(mapKeyType)

  @transient override lazy val dataType: DataType = left.dataType match {
    case ArrayType(elementType, _) => elementType
    case MapType(_, valueType, _) => valueType
  }

  override def inputTypes: Seq[AbstractDataType] = {
    (left.dataType, right.dataType) match {
      case (arr: ArrayType, e2: IntegralType) if (e2 != LongType) =>
        Seq(arr, IntegerType)
      case (MapType(keyType, valueType, hasNull), e2) =>
        TypeCoercion.findTightestCommonType(keyType, e2) match {
          case Some(dt) => Seq(MapType(dt, valueType, hasNull), dt)
          case _ => Seq.empty
        }
      case (l, r) => Seq.empty

    }
  }

  override def checkInputDataTypes(): TypeCheckResult = {
    (left.dataType, right.dataType) match {
      case (_: ArrayType, e2) if e2 != IntegerType =>
        DataTypeMismatch(
          errorSubClass = "UNEXPECTED_INPUT_TYPE",
          messageParameters = Map(
            "paramIndex" -> "2",
            "requiredType" -> toSQLType(IntegerType),
            "inputSql" -> toSQLExpr(right),
            "inputType" -> toSQLType(right.dataType))
        )
      case (MapType(e1, _, _), e2) if (!DataTypeUtils.sameType(e2, e1)) =>
        DataTypeMismatch(
          errorSubClass = "MAP_FUNCTION_DIFF_TYPES",
          messageParameters = Map(
            "functionName" -> toSQLId(prettyName),
            "dataType" -> toSQLType(MapType),
            "leftType" -> toSQLType(left.dataType),
            "rightType" -> toSQLType(right.dataType)
          )
        )
      case (e1, _) if (!e1.isInstanceOf[MapType] && !e1.isInstanceOf[ArrayType]) =>
        DataTypeMismatch(
          errorSubClass = "UNEXPECTED_INPUT_TYPE",
          messageParameters = Map(
            "paramIndex" -> "1",
            "requiredType" -> toSQLType(TypeCollection(ArrayType, MapType)),
            "inputSql" -> toSQLExpr(left),
            "inputType" -> toSQLType(left.dataType))
        )
      case _ => TypeCheckResult.TypeCheckSuccess
    }
  }

  private def nullability(elements: Seq[Expression], ordinal: Int): Boolean = {
    if (ordinal == 0) {
      false
    } else if (elements.length < math.abs(ordinal)) {
      !failOnError
    } else {
      if (ordinal < 0) {
        elements(elements.length + ordinal).nullable
      } else {
        elements(ordinal - 1).nullable
      }
    }
  }

  override def nullable: Boolean = left.dataType match {
    case _: ArrayType =>
      computeNullabilityFromArray(left, right, failOnError, nullability)
    case _: MapType => true
  }

  override def nullSafeEval(value: Any, ordinal: Any): Any = doElementAt(value, ordinal)

  @transient private lazy val doElementAt: (Any, Any) => Any = left.dataType match {
    case _: ArrayType =>
      (value, ordinal) => {
        val array = value.asInstanceOf[ArrayData]
        val index = ordinal.asInstanceOf[Int]
        if (array.numElements() < math.abs(index)) {
          if (failOnError) {
            throw QueryExecutionErrors.invalidElementAtIndexError(
              index, array.numElements(), getContextOrNull())
          } else {
            defaultValueOutOfBound match {
              case Some(value) => value.eval()
              case None => null
            }
          }
        } else {
          val idx = if (index == 0) {
            throw QueryExecutionErrors.invalidIndexOfZeroError(getContextOrNull())
          } else if (index > 0) {
            index - 1
          } else {
            array.numElements() + index
          }
          if (arrayElementNullable && array.isNullAt(idx)) {
            null
          } else {
            array.get(idx, dataType)
          }
        }
      }
    case _: MapType =>
      (value, ordinal) => getValueEval(value, ordinal, mapKeyType, ordering)
  }

  override def doGenCode(ctx: CodegenContext, ev: ExprCode): ExprCode = {
    left.dataType match {
      case _: ArrayType =>
        nullSafeCodeGen(ctx, ev, (eval1, eval2) => {
          val index = ctx.freshName("elementAtIndex")
          val nullCheck = if (arrayElementNullable) {
            s"""
               if ($eval1.isNullAt($index)) {
                 ${ev.isNull} = true;
               } else
             """
          } else {
            ""
          }
          val errorContext = getContextOrNullCode(ctx)
          val indexOutOfBoundBranch = if (failOnError) {
            // scalastyle:off line.size.limit
            s"throw QueryExecutionErrors.invalidElementAtIndexError($index, $eval1.numElements(), $errorContext);"
            // scalastyle:on line.size.limit
          } else {
            defaultValueOutOfBound match {
              case Some(value) =>
                val defaultValueEval = value.genCode(ctx)
                s"""
                  ${defaultValueEval.code}
                  ${ev.isNull} = ${defaultValueEval.isNull};
                  ${ev.value} = ${defaultValueEval.value};
                """
              case None => s"${ev.isNull} = true;"
            }
          }

          s"""
<<<<<<< HEAD
             |int $index = (int) $eval2;
             |if ($eval1.numElements() < Math.abs($index)) {
             |  $indexOutOfBoundBranch
             |} else {
             |  if ($index == 0) {
             |    throw QueryExecutionErrors.invalidIndexOfZeroError($errorContext);
             |  } else if ($index > 0) {
             |    $index--;
             |  } else {
             |    $index += $eval1.numElements();
             |  }
             |  $nullCheck
             |  {
             |    ${ev.value} = ${CodeGenerator.getValue(eval1, dataType, index)};
             |  }
             |}
           """.stripMargin
=======
             int $index = (int) $eval2;
             if ($eval1.numElements() < Math.abs($index)) {
               $indexOutOfBoundBranch
             } else {
               if ($index == 0) {
                 throw QueryExecutionErrors.invalidIndexOfZeroError($errorContext);
               } else if ($index > 0) {
                 $index--;
               } else {
                 $index += $eval1.numElements();
               }
               $nullCheck
               {
                 ${ev.value} = ${CodeGenerator.getValue(eval1, dataType, index)};
               }
             }
           """
>>>>>>> 5e19fba9
        })
      case _: MapType =>
        doGetValueGenCode(ctx, ev, left.dataType.asInstanceOf[MapType])
    }
  }

  override def prettyName: String = "element_at"

  override protected def withNewChildrenInternal(
    newLeft: Expression, newRight: Expression): ElementAt = copy(left = newLeft, right = newRight)

  override def initQueryContext(): Option[SQLQueryContext] = {
    if (failOnError && left.resolved && left.dataType.isInstanceOf[ArrayType]) {
      Some(origin.context)
    } else {
      None
    }
  }
}

/**
 * Returns the value of index `right` in Array `left` or the value for key `right` in Map `left`.
 * The function is identical to the function `element_at`, except that it returns `NULL` result
 * instead of throwing an exception on array's index out of bound or map's key not found when
 * `spark.sql.ansi.enabled` is true.
 */
@ExpressionDescription(
  usage = """
    _FUNC_(array, index) - Returns element of array at given (1-based) index. If Index is 0,
      Spark will throw an error. If index < 0, accesses elements from the last to the first.
      The function always returns NULL if the index exceeds the length of the array.

    _FUNC_(map, key) - Returns value for given key. The function always returns NULL
      if the key is not contained in the map.
  """,
  examples = """
    Examples:
      > SELECT _FUNC_(array(1, 2, 3), 2);
       2
      > SELECT _FUNC_(map(1, 'a', 2, 'b'), 2);
       b
  """,
  since = "3.3.0",
  group = "map_funcs")
case class TryElementAt(left: Expression, right: Expression, replacement: Expression)
  extends RuntimeReplaceable with InheritAnalysisRules {
  def this(left: Expression, right: Expression) =
    this(left, right, ElementAt(left, right, None, failOnError = false))

  override def prettyName: String = "try_element_at"

  override def parameters: Seq[Expression] = Seq(left, right)

  override protected def withNewChildInternal(newChild: Expression): Expression =
    this.copy(replacement = newChild)
}

/**
 * Concatenates multiple input columns together into a single column.
 * The function works with strings, binary and compatible array columns.
 */
@ExpressionDescription(
  usage = "_FUNC_(col1, col2, ..., colN) - Returns the concatenation of col1, col2, ..., colN.",
  examples = """
    Examples:
      > SELECT _FUNC_('Spark', 'SQL');
       SparkSQL
      > SELECT _FUNC_(array(1, 2, 3), array(4, 5), array(6));
       [1,2,3,4,5,6]
  """,
  note = """
    Concat logic for arrays is available since 2.4.0.
  """,
  group = "collection_funcs",
  since = "1.5.0")
case class Concat(children: Seq[Expression]) extends ComplexTypeMergingExpression
  with QueryErrorsBase {

  private def allowedTypes: Seq[AbstractDataType] = Seq(StringType, BinaryType, ArrayType)

  final override val nodePatterns: Seq[TreePattern] = Seq(CONCAT)

  override def checkInputDataTypes(): TypeCheckResult = {
    if (children.isEmpty) {
      TypeCheckResult.TypeCheckSuccess
    } else {
      val dataTypeMismatch = children.zipWithIndex.collectFirst {
        case (e, idx) if !allowedTypes.exists(_.acceptsType(e.dataType)) =>
          DataTypeMismatch(
            errorSubClass = "UNEXPECTED_INPUT_TYPE",
            messageParameters = Map(
              "paramIndex" -> (idx + 1).toString,
              "requiredType" -> toSQLType(TypeCollection(allowedTypes: _*)),
              "inputSql" -> toSQLExpr(e),
              "inputType" -> toSQLType(e.dataType))
          )
      }
      dataTypeMismatch match {
        case Some(mismatch) => mismatch
        case _ => TypeUtils.checkForSameTypeInputExpr(children.map(_.dataType), prettyName)
      }
    }
  }

  @transient override lazy val dataType: DataType = {
    if (children.isEmpty) {
      StringType
    } else {
      super.dataType
    }
  }

  private def resultArrayElementNullable = dataType.asInstanceOf[ArrayType].containsNull

  private def javaType: String = CodeGenerator.javaType(dataType)

  override def nullable: Boolean = children.exists(_.nullable)

  override def foldable: Boolean = children.forall(_.foldable)

  override def eval(input: InternalRow): Any = doConcat(input)

  @transient private lazy val doConcat: InternalRow => Any = dataType match {
    case BinaryType =>
      input => {
        val inputs = children.map(_.eval(input).asInstanceOf[Array[Byte]])
        ByteArray.concat(inputs: _*)
      }
    case StringType =>
      input => {
        val inputs = children.map(_.eval(input).asInstanceOf[UTF8String])
        UTF8String.concat(inputs: _*)
      }
    case ArrayType(elementType, _) =>
      input => {
        val inputs = children.toStream.map(_.eval(input))
        if (inputs.contains(null)) {
          null
        } else {
          val arrayData = inputs.map(_.asInstanceOf[ArrayData])
          val numberOfElements = arrayData.foldLeft(0L)((sum, ad) => sum + ad.numElements())
          if (numberOfElements > ByteArrayMethods.MAX_ROUNDED_ARRAY_LENGTH) {
            throw QueryExecutionErrors.concatArraysWithElementsExceedLimitError(numberOfElements)
          }
          val finalData = new Array[AnyRef](numberOfElements.toInt)
          var position = 0
          for (ad <- arrayData) {
            val arr = ad.toObjectArray(elementType)
            Array.copy(arr, 0, finalData, position, arr.length)
            position += arr.length
          }
          new GenericArrayData(finalData)
        }
      }
  }

  override protected def doGenCode(ctx: CodegenContext, ev: ExprCode): ExprCode = {
    val evals = children.map(_.genCode(ctx))
    val args = ctx.freshName("args")
    val hasNull = ctx.freshName("hasNull")

    val inputs = evals.zip(children.map(_.nullable)).zipWithIndex.map {
      case ((eval, true), index) =>
        s"""
           if (!$hasNull) {
             ${eval.code}
             if (!${eval.isNull}) {
               $args[$index] = ${eval.value};
             } else {
               $hasNull = true;
             }
           }
         """
      case ((eval, false), index) =>
        s"""
           if (!$hasNull) {
             ${eval.code}
             $args[$index] = ${eval.value};
           }
         """
    }

    val codes = ctx.splitExpressionsWithCurrentInputs(
      expressions = inputs,
      funcName = "valueConcat",
      extraArguments = (s"$javaType[]", args) :: ("boolean", hasNull) :: Nil,
      returnType = "boolean",
      makeSplitFunction = body =>
        s"""
           $body
           return $hasNull;
         """,
      foldFunctions = _.map(funcCall => s"$hasNull = $funcCall;").mkString("\n")
    )

    val (concat, initCode) = dataType match {
      case BinaryType =>
        (s"${classOf[ByteArray].getName}.concat", s"byte[][] $args = new byte[${evals.length}][];")
      case StringType =>
        ("UTF8String.concat", s"UTF8String[] $args = new UTF8String[${evals.length}];")
      case ArrayType(elementType, containsNull) =>
        val concat = genCodeForArrays(ctx, elementType, containsNull)
        (concat, s"ArrayData[] $args = new ArrayData[${evals.length}];")
    }

    ev.copy(code =
      code"""
         boolean $hasNull = false;
         $initCode
         $codes
         $javaType ${ev.value} = null;
         if (!$hasNull) {
           ${ev.value} = $concat($args);
         }
         boolean ${ev.isNull} = ${ev.value} == null;
       """)
  }

  private def genCodeForNumberOfElements(ctx: CodegenContext) : (String, String) = {
    val numElements = ctx.freshName("numElements")
    val z = ctx.freshName("z")
    val code = s"""
        long $numElements = 0L;
        for (int $z = 0; $z < ${children.length}; $z++) {
          $numElements += args[$z].numElements();
        }
      """

    (code, numElements)
  }

  private def genCodeForArrays(
      ctx: CodegenContext,
      elementType: DataType,
      checkForNull: Boolean): String = {
    val counter = ctx.freshName("counter")
    val arrayData = ctx.freshName("arrayData")
    val y = ctx.freshName("y")
    val z = ctx.freshName("z")

    val (numElemCode, numElemName) = genCodeForNumberOfElements(ctx)

    val initialization = CodeGenerator.createArrayData(
      arrayData, elementType, numElemName, s" $prettyName failed.")
    val assignment = CodeGenerator.createArrayAssignment(
      arrayData, elementType, s"args[$y]", counter, z, resultArrayElementNullable)

    val concat = ctx.freshName("concat")
    val concatDef =
      s"""
         private ArrayData $concat(ArrayData[] args) {
           $numElemCode
           $initialization
           int $counter = 0;
           for (int $y = 0; $y < ${children.length}; $y++) {
             for (int $z = 0; $z < args[$y].numElements(); $z++) {
               $assignment
               $counter++;
             }
           }
           return $arrayData;
         }
       """

    ctx.addNewFunction(concat, concatDef)
  }

  override def toString: String = s"concat(${children.mkString(", ")})"

  override def sql: String = s"concat(${children.map(_.sql).mkString(", ")})"

  override protected def withNewChildrenInternal(newChildren: IndexedSeq[Expression]): Concat =
    copy(children = newChildren)
}

/**
 * Transforms an array of arrays into a single array.
 */
@ExpressionDescription(
  usage = "_FUNC_(arrayOfArrays) - Transforms an array of arrays into a single array.",
  examples = """
    Examples:
      > SELECT _FUNC_(array(array(1, 2), array(3, 4)));
       [1,2,3,4]
  """,
  group = "array_funcs",
  since = "2.4.0")
case class Flatten(child: Expression) extends UnaryExpression with NullIntolerant
  with QueryErrorsBase {

  private def childDataType: ArrayType = child.dataType.asInstanceOf[ArrayType]

  override def nullable: Boolean = child.nullable || childDataType.containsNull

  @transient override lazy val dataType: DataType = childDataType.elementType

  private def resultArrayElementNullable = dataType.asInstanceOf[ArrayType].containsNull

  @transient private lazy val elementType: DataType = dataType.asInstanceOf[ArrayType].elementType

  override def checkInputDataTypes(): TypeCheckResult = child.dataType match {
    case ArrayType(_: ArrayType, _) =>
      TypeCheckResult.TypeCheckSuccess
    case _ =>
      DataTypeMismatch(
        errorSubClass = "UNEXPECTED_INPUT_TYPE",
        messageParameters = Map(
          "paramIndex" -> "1",
          "requiredType" -> s"${toSQLType(ArrayType)} of ${toSQLType(ArrayType)}",
          "inputSql" -> toSQLExpr(child),
          "inputType" -> toSQLType(child.dataType))
      )
  }

  override def nullSafeEval(child: Any): Any = {
    val elements = child.asInstanceOf[ArrayData].toObjectArray(dataType)

    if (elements.contains(null)) {
      null
    } else {
      val arrayData = elements.map(_.asInstanceOf[ArrayData])
      val numberOfElements = arrayData.foldLeft(0L)((sum, e) => sum + e.numElements())
      if (numberOfElements > ByteArrayMethods.MAX_ROUNDED_ARRAY_LENGTH) {
        throw QueryExecutionErrors.flattenArraysWithElementsExceedLimitError(numberOfElements)
      }
      val flattenedData = new Array(numberOfElements.toInt)
      var position = 0
      for (ad <- arrayData) {
        val arr = ad.toObjectArray(elementType)
        Array.copy(arr, 0, flattenedData, position, arr.length)
        position += arr.length
      }
      new GenericArrayData(flattenedData)
    }
  }

  override def doGenCode(ctx: CodegenContext, ev: ExprCode): ExprCode = {
    nullSafeCodeGen(ctx, ev, c => {
      val code = genCodeForFlatten(ctx, c, ev.value)
      ctx.nullArrayElementsSaveExec(childDataType.containsNull, ev.isNull, c)(code)
    })
  }

  private def genCodeForNumberOfElements(
      ctx: CodegenContext,
      childVariableName: String) : (String, String) = {
    val variableName = ctx.freshName("numElements")
    val code = s"""
      long $variableName = 0;
      for (int z = 0; z < $childVariableName.numElements(); z++) {
        $variableName += $childVariableName.getArray(z).numElements();
      }
      """
    (code, variableName)
  }

  private def genCodeForFlatten(
      ctx: CodegenContext,
      childVariableName: String,
      arrayDataName: String): String = {
    val counter = ctx.freshName("counter")
    val tempArrayDataName = ctx.freshName("tempArrayData")
    val k = ctx.freshName("k")
    val l = ctx.freshName("l")
    val arr = ctx.freshName("arr")

    val (numElemCode, numElemName) = genCodeForNumberOfElements(ctx, childVariableName)

    val allocation = CodeGenerator.createArrayData(
      tempArrayDataName, elementType, numElemName, s" $prettyName failed.")
    val assignment = CodeGenerator.createArrayAssignment(
      tempArrayDataName, elementType, arr, counter, l, resultArrayElementNullable)

    s"""
    $numElemCode
    $allocation
    int $counter = 0;
    for (int $k = 0; $k < $childVariableName.numElements(); $k++) {
      ArrayData $arr = $childVariableName.getArray($k);
      for (int $l = 0; $l < $arr.numElements(); $l++) {
       $assignment
       $counter++;
     }
    }
    $arrayDataName = $tempArrayDataName;
    """
  }

  override def prettyName: String = "flatten"

  override protected def withNewChildInternal(newChild: Expression): Flatten =
    copy(child = newChild)
}

@ExpressionDescription(
  usage = """
    _FUNC_(start, stop, step) - Generates an array of elements from start to stop (inclusive),
      incrementing by step. The type of the returned elements is the same as the type of argument
      expressions.

      Supported types are: byte, short, integer, long, date, timestamp.

      The start and stop expressions must resolve to the same type.
      If start and stop expressions resolve to the 'date' or 'timestamp' type
      then the step expression must resolve to the 'interval' or 'year-month interval' or
      'day-time interval' type, otherwise to the same type as the start and stop expressions.
  """,
  arguments = """
    Arguments:
      * start - an expression. The start of the range.
      * stop - an expression. The end the range (inclusive).
      * step - an optional expression. The step of the range.
          By default step is 1 if start is less than or equal to stop, otherwise -1.
          For the temporal sequences it's 1 day and -1 day respectively.
          If start is greater than stop then the step must be negative, and vice versa.
  """,
  examples = """
    Examples:
      > SELECT _FUNC_(1, 5);
       [1,2,3,4,5]
      > SELECT _FUNC_(5, 1);
       [5,4,3,2,1]
      > SELECT _FUNC_(to_date('2018-01-01'), to_date('2018-03-01'), interval 1 month);
       [2018-01-01,2018-02-01,2018-03-01]
      > SELECT _FUNC_(to_date('2018-01-01'), to_date('2018-03-01'), interval '0-1' year to month);
       [2018-01-01,2018-02-01,2018-03-01]
  """,
  group = "array_funcs",
  since = "2.4.0"
)
case class Sequence(
    start: Expression,
    stop: Expression,
    stepOpt: Option[Expression],
    timeZoneId: Option[String] = None)
  extends Expression
  with TimeZoneAwareExpression
  with QueryErrorsBase {

  import Sequence._

  def this(start: Expression, stop: Expression) =
    this(start, stop, None, None)

  def this(start: Expression, stop: Expression, step: Expression) =
    this(start, stop, Some(step), None)

  override def withTimeZone(timeZoneId: String): TimeZoneAwareExpression =
    copy(timeZoneId = Some(timeZoneId))

  override def children: Seq[Expression] = Seq(start, stop) ++ stepOpt

  override def withNewChildrenInternal(
      newChildren: IndexedSeq[Expression]): TimeZoneAwareExpression = {
    if (stepOpt.isDefined) {
      copy(start = newChildren(0), stop = newChildren(1), stepOpt = Some(newChildren(2)))
    } else {
      copy(start = newChildren(0), stop = newChildren(1))
    }
  }

  override def foldable: Boolean = children.forall(_.foldable)

  override def nullable: Boolean = children.exists(_.nullable)

  override def dataType: ArrayType = ArrayType(start.dataType, containsNull = false)

  override def checkInputDataTypes(): TypeCheckResult = {
    val startType = start.dataType
    def stepType = stepOpt.get.dataType
    val typesCorrect =
      DataTypeUtils.sameType(startType, stop.dataType) &&
        (startType match {
          case TimestampType | TimestampNTZType =>
            stepOpt.isEmpty || CalendarIntervalType.acceptsType(stepType) ||
              YearMonthIntervalType.acceptsType(stepType) ||
              DayTimeIntervalType.acceptsType(stepType)
          case DateType =>
            stepOpt.isEmpty || CalendarIntervalType.acceptsType(stepType) ||
              YearMonthIntervalType.acceptsType(stepType) ||
              DayTimeIntervalType.acceptsType(stepType)
          case _: IntegralType =>
            stepOpt.isEmpty || DataTypeUtils.sameType(stepType, startType)
          case _ => false
        })

    if (typesCorrect) {
      TypeCheckResult.TypeCheckSuccess
    } else {
      DataTypeMismatch(
        errorSubClass = "SEQUENCE_WRONG_INPUT_TYPES",
        messageParameters = Map(
          "functionName" -> toSQLId(prettyName),
          "startType" -> toSQLType(TypeCollection(TimestampType, TimestampNTZType, DateType)),
          "stepType" -> toSQLType(
            TypeCollection(CalendarIntervalType, YearMonthIntervalType, DayTimeIntervalType)),
          "otherStartType" -> toSQLType(IntegralType)
        )
      )
    }
  }

  private def isNotIntervalType(expr: Expression) = expr.dataType match {
    case CalendarIntervalType | _: AnsiIntervalType => false
    case _ => true
  }

  def coercibleChildren: Seq[Expression] = children.filter(isNotIntervalType)

  def castChildrenTo(widerType: DataType): Expression = Sequence(
    Cast(start, widerType),
    Cast(stop, widerType),
    stepOpt.map(step => if (isNotIntervalType(step)) Cast(step, widerType) else step),
    timeZoneId)

  @transient private lazy val impl: InternalSequence = dataType.elementType match {
    case iType: IntegralType =>
      val physicalDataType = PhysicalDataType(iType)
      type T = physicalDataType.InternalType
      val integral = PhysicalIntegralType.integral(iType)
      val ct = ClassTag[T](physicalDataType.tag.mirror.runtimeClass(physicalDataType.tag.tpe))
      new IntegralSequenceImpl[T](iType)(ct, integral.asInstanceOf[Integral[T]])

    case TimestampType | TimestampNTZType =>
      if (stepOpt.isEmpty || CalendarIntervalType.acceptsType(stepOpt.get.dataType)) {
        new TemporalSequenceImpl[Long](LongType, start.dataType, 1, identity, zoneId)
      } else if (YearMonthIntervalType.acceptsType(stepOpt.get.dataType)) {
        new PeriodSequenceImpl[Long](LongType, start.dataType, 1, identity, zoneId)
      } else {
        new DurationSequenceImpl[Long](LongType, start.dataType, 1, identity, zoneId)
      }

    case DateType =>
      if (stepOpt.isEmpty || CalendarIntervalType.acceptsType(stepOpt.get.dataType)) {
        new TemporalSequenceImpl[Int](IntegerType, start.dataType, MICROS_PER_DAY, _.toInt, zoneId)
      } else if (YearMonthIntervalType.acceptsType(stepOpt.get.dataType)) {
        new PeriodSequenceImpl[Int](IntegerType, start.dataType, MICROS_PER_DAY, _.toInt, zoneId)
      } else {
        new DurationSequenceImpl[Int](IntegerType, start.dataType, MICROS_PER_DAY, _.toInt, zoneId)
      }
  }

  override def eval(input: InternalRow): Any = {
    val startVal = start.eval(input)
    if (startVal == null) return null
    val stopVal = stop.eval(input)
    if (stopVal == null) return null
    val stepVal = stepOpt.map(_.eval(input)).getOrElse(impl.defaultStep(startVal, stopVal))
    if (stepVal == null) return null

    ArrayData.toArrayData(impl.eval(startVal, stopVal, stepVal))
  }

  override protected def doGenCode(ctx: CodegenContext, ev: ExprCode): ExprCode = {
    val startGen = start.genCode(ctx)
    val stopGen = stop.genCode(ctx)
    val stepGen = stepOpt.map(_.genCode(ctx)).getOrElse(
      impl.defaultStep.genCode(ctx, startGen, stopGen))

    val resultType = CodeGenerator.javaType(dataType)
    val resultCode = {
      val arr = ctx.freshName("arr")
      val arrElemType = CodeGenerator.javaType(dataType.elementType)
      s"""
         final $arrElemType[] $arr = null;
         ${impl.genCode(ctx, startGen.value, stopGen.value, stepGen.value, arr, arrElemType)}
         ${ev.value} = UnsafeArrayData.fromPrimitiveArray($arr);
       """
    }

    if (nullable) {
      val nullSafeEval =
        startGen.code + ctx.nullSafeExec(start.nullable, startGen.isNull) {
          stopGen.code + ctx.nullSafeExec(stop.nullable, stopGen.isNull) {
            stepGen.code + ctx.nullSafeExec(stepOpt.exists(_.nullable), stepGen.isNull) {
              s"""
                 ${ev.isNull} = false;
                 $resultCode
               """
            }
          }
        }
      ev.copy(code =
        code"""
           boolean ${ev.isNull} = true;
           $resultType ${ev.value} = null;
           $nullSafeEval
         """)

    } else {
      ev.copy(code =
        code"""
           ${startGen.code}
           ${stopGen.code}
           ${stepGen.code}
           $resultType ${ev.value} = null;
           $resultCode
         """,
        isNull = FalseLiteral)
    }
  }
}

object Sequence {

  private type LessThanOrEqualFn = (Any, Any) => Boolean

  private class DefaultStep(lteq: LessThanOrEqualFn, stepType: DataType, one: Any) {
    private val negativeOne = UnaryMinus(Literal(one)).eval()

    def apply(start: Any, stop: Any): Any = {
      if (lteq(start, stop)) one else negativeOne
    }

    def genCode(ctx: CodegenContext, startGen: ExprCode, stopGen: ExprCode): ExprCode = {
      val Seq(oneVal, negativeOneVal) = Seq(one, negativeOne).map(Literal(_).genCode(ctx).value)
      ExprCode.forNonNullValue(JavaCode.expression(
        s"${startGen.value} <= ${stopGen.value} ? $oneVal : $negativeOneVal",
        stepType))
    }
  }

  private trait InternalSequence {
    def eval(start: Any, stop: Any, step: Any): Any

    def genCode(
        ctx: CodegenContext,
        start: String,
        stop: String,
        step: String,
        arr: String,
        elemType: String): String

    val defaultStep: DefaultStep
  }

  private class IntegralSequenceImpl[T: ClassTag]
    (elemType: IntegralType)(implicit num: Integral[T]) extends InternalSequence {

    override val defaultStep: DefaultStep = new DefaultStep(
      (PhysicalDataType.ordering(elemType).lteq _).asInstanceOf[LessThanOrEqualFn],
      elemType,
      num.one)

    override def eval(input1: Any, input2: Any, input3: Any): Array[T] = {
      import num._

      val start = input1.asInstanceOf[T]
      val stop = input2.asInstanceOf[T]
      val step = input3.asInstanceOf[T]

      var i: Int = getSequenceLength(start, stop, step, step)
      val arr = new Array[T](i)
      while (i > 0) {
        i -= 1
        arr(i) = start + step * num.fromInt(i)
      }
      arr
    }

    override def genCode(
        ctx: CodegenContext,
        start: String,
        stop: String,
        step: String,
        arr: String,
        elemType: String): String = {
      val i = ctx.freshName("i")
      s"""
         ${genSequenceLengthCode(ctx, start, stop, step, step, i)}
         $arr = new $elemType[$i];
         while ($i > 0) {
           $i--;
           $arr[$i] = ($elemType) ($start + $step * $i);
         }
         """
    }
  }

  private class PeriodSequenceImpl[T: ClassTag]
      (dt: IntegralType, outerDataType: DataType, scale: Long, fromLong: Long => T, zoneId: ZoneId)
      (implicit num: Integral[T])
    extends InternalSequenceBase(dt, outerDataType, scale, fromLong, zoneId) {

    override val defaultStep: DefaultStep = new DefaultStep(
      (PhysicalDataType.ordering(dt).lteq _),
      YearMonthIntervalType(),
      Period.of(0, 1, 0))

    val intervalType: DataType = YearMonthIntervalType()

    def splitStep(input: Any): (Int, Int, Long) = {
      (input.asInstanceOf[Int], 0, 0)
    }

    def stepSplitCode(
        stepMonths: String, stepDays: String, stepMicros: String, step: String): String = {
      s"""
         final int $stepMonths = $step;
         final int $stepDays = 0;
         final long $stepMicros = 0L;
       """
    }
  }

  private class DurationSequenceImpl[T: ClassTag]
      (dt: IntegralType, outerDataType: DataType, scale: Long, fromLong: Long => T, zoneId: ZoneId)
      (implicit num: Integral[T])
    extends InternalSequenceBase(dt, outerDataType, scale, fromLong, zoneId) {

    override val defaultStep: DefaultStep = new DefaultStep(
      (PhysicalDataType.ordering(dt).lteq _),
      DayTimeIntervalType(),
      Duration.ofDays(1))

    val intervalType: DataType = DayTimeIntervalType()

    def splitStep(input: Any): (Int, Int, Long) = {
      val duration = input.asInstanceOf[Long]
      val days = IntervalUtils.getDays(duration)
      val micros = duration - days * MICROS_PER_DAY
      (0, days, micros)
    }

    def stepSplitCode(
        stepMonths: String, stepDays: String, stepMicros: String, step: String): String = {
      s"""
         final int $stepMonths = 0;
         final int $stepDays =
           (int) org.apache.spark.sql.catalyst.util.IntervalUtils.getDays($step);
         final long $stepMicros = $step - $stepDays * ${MICROS_PER_DAY}L;
       """
    }
  }

  private class TemporalSequenceImpl[T: ClassTag]
      (dt: IntegralType, outerDataType: DataType, scale: Long, fromLong: Long => T, zoneId: ZoneId)
      (implicit num: Integral[T])
    extends InternalSequenceBase(dt, outerDataType, scale, fromLong, zoneId) {

    override val defaultStep: DefaultStep = new DefaultStep(
      (PhysicalDataType.ordering(dt).lteq _),
      CalendarIntervalType,
      new CalendarInterval(0, 1, 0))

    val intervalType: DataType = CalendarIntervalType

    def splitStep(input: Any): (Int, Int, Long) = {
      val step = input.asInstanceOf[CalendarInterval]
      (step.months, step.days, step.microseconds)
    }

    def stepSplitCode(
        stepMonths: String, stepDays: String, stepMicros: String, step: String): String = {
      s"""
         final int $stepMonths = $step.months;
         final int $stepDays = $step.days;
         final long $stepMicros = $step.microseconds;
       """
    }
  }

  private abstract class InternalSequenceBase[T: ClassTag]
      (dt: IntegralType, outerDataType: DataType, scale: Long, fromLong: Long => T, zoneId: ZoneId)
      (implicit num: Integral[T]) extends InternalSequence {

    val defaultStep: DefaultStep

    private val backedSequenceImpl = new IntegralSequenceImpl[T](dt)
    // We choose a minimum days(28) in one month to calculate the `intervalStepInMicros`
    // in order to make sure the estimated array length is long enough
    private val microsPerMonth = 28 * MICROS_PER_DAY

    protected val intervalType: DataType

    protected def splitStep(input: Any): (Int, Int, Long)

    private val addInterval: (Long, Int, Int, Long, ZoneId) => Long = outerDataType match {
      case TimestampType | DateType => timestampAddInterval
      case TimestampNTZType => timestampNTZAddInterval
    }

    private def toMicros(value: Long, scale: Long): Long = {
      if (scale == MICROS_PER_DAY) {
        daysToMicros(value.toInt, zoneId)
      } else {
        value * scale
      }
    }

    private def fromMicros(value: Long, scale: Long): Long = {
      if (scale == MICROS_PER_DAY) {
        microsToDays(value, zoneId).toLong
      } else {
        value / scale
      }
    }

    override def eval(input1: Any, input2: Any, input3: Any): Array[T] = {
      val start = input1.asInstanceOf[T]
      val stop = input2.asInstanceOf[T]
      val (stepMonths, stepDays, stepMicros) = splitStep(input3)

      if (scale == MICROS_PER_DAY && stepMonths == 0 && stepDays == 0) {
        throw new IllegalArgumentException(s"sequence step must be an ${intervalType.typeName}" +
          " of day granularity if start and end values are dates")
      }

      if (stepMonths == 0 && stepMicros == 0 && scale == MICROS_PER_DAY) {
        // Adding pure days to date start/end
        backedSequenceImpl.eval(start, stop, fromLong(stepDays))

      } else if (stepMonths == 0 && stepDays == 0 && scale == 1) {
        // Adding pure microseconds to timestamp start/end
        backedSequenceImpl.eval(start, stop, fromLong(stepMicros))

      } else {
        // To estimate the resulted array length we need to make assumptions
        // about a month length in days and a day length in microseconds
        val intervalStepInMicros =
          stepMicros + stepMonths * microsPerMonth + stepDays * MICROS_PER_DAY

        val startMicros: Long = toMicros(num.toLong(start), scale)
        val stopMicros: Long = toMicros(num.toLong(stop), scale)

        val estimatedArrayLength =
          getSequenceLength(startMicros, stopMicros, input3, intervalStepInMicros)

        val stepSign = if (intervalStepInMicros > 0) +1 else -1
        val exclusiveItem = stopMicros + stepSign
        var arr = new Array[T](estimatedArrayLength)
        var t = startMicros
        var i = 0

        while (t < exclusiveItem ^ stepSign < 0) {
          val result = fromMicros(t, scale)
          // if we've underestimated the size of the array, due to crossing a DST
          // "spring forward" without a corresponding "fall back", make a copy
          // that's larger by 1
          if (i == arr.length) {
            arr = arr.padTo(i + 1, fromLong(0L))
          }
          arr(i) = fromLong(result)
          i += 1
          t = addInterval(startMicros, i * stepMonths, i * stepDays, i * stepMicros, zoneId)
        }

        // truncate array to the correct length
        if (arr.length == i) arr else arr.slice(0, i)
      }
    }

    protected def stepSplitCode(
         stepMonths: String, stepDays: String, stepMicros: String, step: String): String

    private val dtu = DateTimeUtils.getClass.getName.stripSuffix("$")

    private val addIntervalCode = outerDataType match {
      case TimestampType | DateType => s"$dtu.timestampAddInterval"
      case TimestampNTZType => s"$dtu.timestampNTZAddInterval"
    }

    private val daysToMicrosCode = s"$dtu.daysToMicros"
    private val microsToDaysCode = s"$dtu.microsToDays"

    override def genCode(
        ctx: CodegenContext,
        start: String,
        stop: String,
        step: String,
        arr: String,
        elemType: String): String = {
      val stepMonths = ctx.freshName("stepMonths")
      val stepDays = ctx.freshName("stepDays")
      val stepMicros = ctx.freshName("stepMicros")
      val stepScaled = ctx.freshName("stepScaled")
      val intervalInMicros = ctx.freshName("intervalInMicros")
      val startMicros = ctx.freshName("startMicros")
      val stopMicros = ctx.freshName("stopMicros")
      val arrLength = ctx.freshName("arrLength")
      val stepSign = ctx.freshName("stepSign")
      val exclusiveItem = ctx.freshName("exclusiveItem")
      val t = ctx.freshName("t")
      val i = ctx.freshName("i")
      val zid = ctx.addReferenceObj("zoneId", zoneId, classOf[ZoneId].getName)

      val sequenceLengthCode =
        s"""
           final long $intervalInMicros =
             $stepMicros + $stepMonths * ${microsPerMonth}L + $stepDays * ${MICROS_PER_DAY}L;
           ${genSequenceLengthCode(
              ctx, startMicros, stopMicros, step, intervalInMicros, arrLength)}
         """

      val check = if (scale == MICROS_PER_DAY) {
        s"""
           if ($stepMonths == 0 && $stepDays == 0) {
             throw new IllegalArgumentException(
               "sequence step must be an ${intervalType.typeName} " +
               "of day granularity if start and end values are dates");
           }
         """
        } else {
          ""
        }

      val stepSplits = stepSplitCode(stepMonths, stepDays, stepMicros, step)

      val toMicrosCode = if (scale == MICROS_PER_DAY) {
        s"""
            final long $startMicros = $daysToMicrosCode((int) $start, $zid);
            final long $stopMicros = $daysToMicrosCode((int) $stop, $zid);
          """
      } else {
        s"""
            final long $startMicros = $start * ${scale}L;
            final long $stopMicros = $stop * ${scale}L;
          """
      }

      val fromMicrosCode = if (scale == MICROS_PER_DAY) {
        s"($elemType) $microsToDaysCode($t, $zid)"
      } else {
        s"($elemType) ($t / ${scale}L)"
      }

      s"""
         $stepSplits

         $check

         if ($stepMonths == 0 && $stepMicros == 0 && ${scale}L == ${MICROS_PER_DAY}L) {
           ${backedSequenceImpl.genCode(ctx, start, stop, stepDays, arr, elemType)};

         } else if ($stepMonths == 0 && $stepDays == 0 && ${scale}L == 1) {
           ${backedSequenceImpl.genCode(ctx, start, stop, stepMicros, arr, elemType)};
         } else {
           $toMicrosCode

           $sequenceLengthCode

           final int $stepSign = $intervalInMicros > 0 ? +1 : -1;
           final long $exclusiveItem = $stopMicros + $stepSign;

           $arr = new $elemType[$arrLength];
           long $t = $startMicros;
           int $i = 0;

           while ($t < $exclusiveItem ^ $stepSign < 0) {
             if ($i == $arr.length) {
               $arr = java.util.Arrays.copyOf($arr, $i + 1);
             }
             $arr[$i] = $fromMicrosCode;
             $i += 1;
             $t = $addIntervalCode(
                $startMicros, $i * $stepMonths, $i * $stepDays, $i * $stepMicros, $zid);
           }

           if ($arr.length > $i) {
             $arr = java.util.Arrays.copyOf($arr, $i);
           }
         }
         """
    }
  }

  private def getSequenceLength[U](start: U, stop: U, step: Any, estimatedStep: U)
      (implicit num: Integral[U]): Int = {
    import num._
    require(
      (estimatedStep > num.zero && start <= stop)
        || (estimatedStep < num.zero && start >= stop)
        || (estimatedStep == num.zero && start == stop),
      s"Illegal sequence boundaries: $start to $stop by $step")

    val len = if (start == stop) 1L else 1L + (stop.toLong - start.toLong) / estimatedStep.toLong

    require(
      len <= MAX_ROUNDED_ARRAY_LENGTH,
      s"Too long sequence: $len. Should be <= $MAX_ROUNDED_ARRAY_LENGTH")

    len.toInt
  }

  private def genSequenceLengthCode(
      ctx: CodegenContext,
      start: String,
      stop: String,
      step: String,
      estimatedStep: String,
      len: String): String = {
    val longLen = ctx.freshName("longLen")
    s"""
       if (!(($estimatedStep > 0 && $start <= $stop) ||
         ($estimatedStep < 0 && $start >= $stop) ||
         ($estimatedStep == 0 && $start == $stop))) {
         throw new IllegalArgumentException(
           "Illegal sequence boundaries: " + $start + " to " + $stop + " by " + $step);
       }
       long $longLen = $stop == $start ? 1L : 1L + ((long) $stop - $start) / $estimatedStep;
       if ($longLen > $MAX_ROUNDED_ARRAY_LENGTH) {
         throw new IllegalArgumentException(
           "Too long sequence: " + $longLen + ". Should be <= $MAX_ROUNDED_ARRAY_LENGTH");
       }
       int $len = (int) $longLen;
       """
  }
}

/**
 * Returns the array containing the given input value (left) count (right) times.
 */
@ExpressionDescription(
  usage = "_FUNC_(element, count) - Returns the array containing element count times.",
  examples = """
    Examples:
      > SELECT _FUNC_('123', 2);
       ["123","123"]
  """,
  group = "array_funcs",
  since = "2.4.0")
case class ArrayRepeat(left: Expression, right: Expression)
  extends BinaryExpression with ExpectsInputTypes {

  override def dataType: ArrayType = ArrayType(left.dataType, left.nullable)

  override def inputTypes: Seq[AbstractDataType] = Seq(AnyDataType, IntegerType)

  override def nullable: Boolean = right.nullable

  override def eval(input: InternalRow): Any = {
    val count = right.eval(input)
    if (count == null) {
      null
    } else {
      if (count.asInstanceOf[Int] > ByteArrayMethods.MAX_ROUNDED_ARRAY_LENGTH) {
        throw QueryExecutionErrors.createArrayWithElementsExceedLimitError(count)
      }
      val element = left.eval(input)
      new GenericArrayData(Array.fill(count.asInstanceOf[Int])(element))
    }
  }

  override def prettyName: String = "array_repeat"

  override def doGenCode(ctx: CodegenContext, ev: ExprCode): ExprCode = {
    val leftGen = left.genCode(ctx)
    val rightGen = right.genCode(ctx)
    val element = leftGen.value
    val count = rightGen.value
    val et = dataType.elementType

    val coreLogic = genCodeForElement(ctx, et, element, count, leftGen.isNull, ev.value)
    val resultCode = nullElementsProtection(ev, rightGen.isNull, coreLogic)

    ev.copy(code =
      code"""
         boolean ${ev.isNull} = false;
         ${leftGen.code}
         ${rightGen.code}
         ${CodeGenerator.javaType(dataType)} ${ev.value} =
           ${CodeGenerator.defaultValue(dataType)};
         $resultCode
       """)
  }

  private def nullElementsProtection(
      ev: ExprCode,
      rightIsNull: String,
      coreLogic: String): String = {
    if (nullable) {
      s"""
         if ($rightIsNull) {
           ${ev.isNull} = true;
         } else {
           ${coreLogic}
         }
       """
    } else {
      coreLogic
    }
  }

  private def genCodeForNumberOfElements(ctx: CodegenContext, count: String): (String, String) = {
    val numElements = ctx.freshName("numElements")
    val numElementsCode =
      s"""
         int $numElements = 0;
         if ($count > 0) {
           $numElements = $count;
         }
       """

    (numElements, numElementsCode)
  }

  private def genCodeForElement(
      ctx: CodegenContext,
      elementType: DataType,
      element: String,
      count: String,
      leftIsNull: String,
      arrayDataName: String): String = {
    val tempArrayDataName = ctx.freshName("tempArrayData")
    val k = ctx.freshName("k")
    val (numElemName, numElemCode) = genCodeForNumberOfElements(ctx, count)

    val allocation = CodeGenerator.createArrayData(
      tempArrayDataName, elementType, numElemName, s" $prettyName failed.")
    val assignment =
      CodeGenerator.setArrayElement(tempArrayDataName, elementType, k, element)

    s"""
       $numElemCode
       $allocation
       if (!$leftIsNull) {
         for (int $k = 0; $k < $tempArrayDataName.numElements(); $k++) {
           $assignment
         }
       } else {
         for (int $k = 0; $k < $tempArrayDataName.numElements(); $k++) {
           $tempArrayDataName.setNullAt($k);
         }
       }
       $arrayDataName = $tempArrayDataName;
     """
  }

  override protected def withNewChildrenInternal(
    newLeft: Expression, newRight: Expression): ArrayRepeat = copy(left = newLeft, right = newRight)
}

/**
 * Remove all elements that equal to element from the given array
 */
@ExpressionDescription(
  usage = "_FUNC_(array, element) - Remove all elements that equal to element from array.",
  examples = """
    Examples:
      > SELECT _FUNC_(array(1, 2, 3, null, 3), 3);
       [1,2,null]
  """,
  group = "array_funcs",
  since = "2.4.0")
case class ArrayRemove(left: Expression, right: Expression)
  extends BinaryExpression with ImplicitCastInputTypes with NullIntolerant with QueryErrorsBase {

  override def dataType: DataType = left.dataType

  override def inputTypes: Seq[AbstractDataType] = {
    (left.dataType, right.dataType) match {
      case (ArrayType(e1, hasNull), e2) =>
        TypeCoercion.findTightestCommonType(e1, e2) match {
          case Some(dt) => Seq(ArrayType(dt, hasNull), dt)
          case _ => Seq.empty
        }
      case _ => Seq.empty
    }
  }

  override def checkInputDataTypes(): TypeCheckResult = {
    (left.dataType, right.dataType) match {
      case (ArrayType(e1, _), e2) if DataTypeUtils.sameType(e1, e2) =>
        TypeUtils.checkForOrderingExpr(e2, prettyName)
      case _ =>
        DataTypeMismatch(
          errorSubClass = "ARRAY_FUNCTION_DIFF_TYPES",
          messageParameters = Map(
            "functionName" -> toSQLId(prettyName),
            "dataType" -> toSQLType(ArrayType),
            "leftType" -> toSQLType(left.dataType),
            "rightType" -> toSQLType(right.dataType)
          )
        )
    }
  }

  private def elementType: DataType = left.dataType.asInstanceOf[ArrayType].elementType

  @transient private lazy val ordering: Ordering[Any] =
    TypeUtils.getInterpretedOrdering(right.dataType)

  override def nullSafeEval(arr: Any, value: Any): Any = {
    val newArray = new Array[Any](arr.asInstanceOf[ArrayData].numElements())
    var pos = 0
    arr.asInstanceOf[ArrayData].foreach(right.dataType, (i, v) =>
      if (v == null || !ordering.equiv(v, value)) {
        newArray(pos) = v
        pos += 1
      }
    )
    new GenericArrayData(newArray.slice(0, pos))
  }

  override def doGenCode(ctx: CodegenContext, ev: ExprCode): ExprCode = {
    nullSafeCodeGen(ctx, ev, (arr, value) => {
      val numsToRemove = ctx.freshName("numsToRemove")
      val newArraySize = ctx.freshName("newArraySize")
      val i = ctx.freshName("i")
      val getValue = CodeGenerator.getValue(arr, elementType, i)
      val isEqual = ctx.genEqual(elementType, value, getValue)
      s"""
         int $numsToRemove = 0;
         for (int $i = 0; $i < $arr.numElements(); $i ++) {
           if (!$arr.isNullAt($i) && $isEqual) {
             $numsToRemove = $numsToRemove + 1;
           }
         }
         int $newArraySize = $arr.numElements() - $numsToRemove;
         ${genCodeForResult(ctx, ev, arr, value, newArraySize)}
       """
    })
  }

  def genCodeForResult(
      ctx: CodegenContext,
      ev: ExprCode,
      inputArray: String,
      value: String,
      newArraySize: String): String = {
    val values = ctx.freshName("values")
    val i = ctx.freshName("i")
    val pos = ctx.freshName("pos")
    val getValue = CodeGenerator.getValue(inputArray, elementType, i)
    val isEqual = ctx.genEqual(elementType, value, getValue)

    val allocation = CodeGenerator.createArrayData(
      values, elementType, newArraySize, s" $prettyName failed.")
    val assignment = CodeGenerator.createArrayAssignment(
      values, elementType, inputArray, pos, i, false)

    s"""
       $allocation
       int $pos = 0;
       for (int $i = 0; $i < $inputArray.numElements(); $i ++) {
         if ($inputArray.isNullAt($i)) {
           $values.setNullAt($pos);
           $pos = $pos + 1;
         }
         else {
           if (!($isEqual)) {
             $assignment
             $pos = $pos + 1;
           }
         }
       }
       ${ev.value} = $values;
     """
  }

  override def prettyName: String = "array_remove"

  override protected def withNewChildrenInternal(
    newLeft: Expression, newRight: Expression): ArrayRemove = copy(left = newLeft, right = newRight)
}

/**
 * Will become common base class for [[ArrayDistinct]], [[ArrayUnion]], [[ArrayIntersect]],
 * and [[ArrayExcept]].
 */
trait ArraySetLike {
  protected def dt: DataType
  protected def et: DataType

  @transient protected lazy val canUseSpecializedHashSet = et match {
    case ByteType | ShortType | IntegerType | LongType | FloatType | DoubleType => true
    case _ => false
  }

  @transient protected lazy val ordering: Ordering[Any] =
    TypeUtils.getInterpretedOrdering(et)

  protected def resultArrayElementNullable = dt.asInstanceOf[ArrayType].containsNull

  protected def genGetValue(array: String, i: String): String =
    CodeGenerator.getValue(array, et, i)

  @transient protected lazy val (hsPostFix, hsTypeName) = {
    val ptName = CodeGenerator.primitiveTypeName(et)
    et match {
      // we cast byte/short to int when writing to the hash set.
      case ByteType | ShortType | IntegerType => ("$mcI$sp", "Int")
      case LongType => ("$mcJ$sp", ptName)
      case FloatType => ("$mcF$sp", ptName)
      case DoubleType => ("$mcD$sp", ptName)
    }
  }

  // we cast byte/short to int when writing to the hash set.
  @transient protected lazy val hsValueCast = et match {
    case ByteType | ShortType => "(int) "
    case _ => ""
  }

  // When hitting a null value, put a null holder in the ArrayBuilder. Finally we will
  // convert ArrayBuilder to ArrayData and setNull on the slot with null holder.
  @transient protected lazy val nullValueHolder = et match {
    case ByteType => "(byte) 0"
    case ShortType => "(short) 0"
    case LongType => "0L"
    case FloatType => "0.0f"
    case DoubleType => "0.0"
    case _ => "0"
  }

  protected def withResultArrayNullCheck(
      body: String,
      value: String,
      nullElementIndex: String): String = {
    if (resultArrayElementNullable) {
      s"""
         $body
         if ($nullElementIndex >= 0) {
           // result has null element
           $value.setNullAt($nullElementIndex);
         }
       """
    } else {
      body
    }
  }

  def buildResultArray(
      builder: String,
      value : String,
      size : String,
      nullElementIndex : String): String = withResultArrayNullCheck(
    s"""
       if ($size > ${ByteArrayMethods.MAX_ROUNDED_ARRAY_LENGTH}) {
         throw QueryExecutionErrors.createArrayWithElementsExceedLimitError($size);
       }

       if (!UnsafeArrayData.shouldUseGenericArrayData(${et.defaultSize}, $size)) {
         $value = UnsafeArrayData.fromPrimitiveArray($builder.result());
       } else {
         $value = new ${classOf[GenericArrayData].getName}($builder.result());
       }
     """, value, nullElementIndex)

}


/**
 * Removes duplicate values from the array.
 */
@ExpressionDescription(
  usage = "_FUNC_(array) - Removes duplicate values from the array.",
  examples = """
    Examples:
      > SELECT _FUNC_(array(1, 2, 3, null, 3));
       [1,2,3,null]
  """,
  group = "array_funcs",
  since = "2.4.0")
case class ArrayDistinct(child: Expression)
  extends UnaryExpression with ArraySetLike with ExpectsInputTypes with NullIntolerant {

  override def inputTypes: Seq[AbstractDataType] = Seq(ArrayType)

  override def dataType: DataType = child.dataType

  @transient private lazy val elementType: DataType = dataType.asInstanceOf[ArrayType].elementType

  override protected def dt: DataType = dataType
  override protected def et: DataType = elementType

  override def checkInputDataTypes(): TypeCheckResult = {
    super.checkInputDataTypes() match {
      case f if f.isFailure => f
      case TypeCheckResult.TypeCheckSuccess =>
        TypeUtils.checkForOrderingExpr(elementType, prettyName)
    }
  }

  override def nullSafeEval(array: Any): Any = {
    val data = array.asInstanceOf[ArrayData]
    doEvaluation(data)
  }

  @transient private lazy val doEvaluation = if (TypeUtils.typeWithProperEquals(elementType)) {
    (array: ArrayData) =>
      val arrayBuffer = new scala.collection.mutable.ArrayBuffer[Any]
      val hs = new SQLOpenHashSet[Any]()
      val withNaNCheckFunc = SQLOpenHashSet.withNaNCheckFunc(elementType, hs,
        (value: Any) =>
          if (!hs.contains(value)) {
            if (arrayBuffer.size > ByteArrayMethods.MAX_ROUNDED_ARRAY_LENGTH) {
              ArrayBinaryLike.throwUnionLengthOverflowException(arrayBuffer.size)
            }
            arrayBuffer += value
            hs.add(value)
          },
        (valueNaN: Any) => arrayBuffer += valueNaN)
      val withNullCheckFunc = SQLOpenHashSet.withNullCheckFunc(elementType, hs,
        (value: Any) => withNaNCheckFunc(value),
        () => arrayBuffer += null)
      var i = 0
      while (i < array.numElements()) {
        withNullCheckFunc(array, i)
        i += 1
      }
      new GenericArrayData(arrayBuffer)
  } else {
    (data: ArrayData) => {
      val array = data.toArray[AnyRef](elementType)
      val arrayBuffer = new scala.collection.mutable.ArrayBuffer[AnyRef]
      var alreadyStoredNull = false
      for (i <- array.indices) {
        if (array(i) != null) {
          var found = false
          var j = 0
          while (!found && j < arrayBuffer.size) {
            val va = arrayBuffer(j)
            found = (va != null) && ordering.equiv(va, array(i))
            j += 1
          }
          if (!found) {
            arrayBuffer += array(i)
          }
        } else {
          // De-duplicate the null values.
          if (!alreadyStoredNull) {
            arrayBuffer += array(i)
            alreadyStoredNull = true
          }
        }
      }
      new GenericArrayData(arrayBuffer)
    }
  }

  override def doGenCode(ctx: CodegenContext, ev: ExprCode): ExprCode = {
    val i = ctx.freshName("i")
    val value = ctx.freshName("value")
    val size = ctx.freshName("size")

    if (canUseSpecializedHashSet) {
      val jt = CodeGenerator.javaType(elementType)
      val ptName = CodeGenerator.primitiveTypeName(jt)

      nullSafeCodeGen(ctx, ev, (array) => {
        val nullElementIndex = ctx.freshName("nullElementIndex")
        val builder = ctx.freshName("builder")
        val openHashSet = classOf[SQLOpenHashSet[_]].getName
        val classTag = s"scala.reflect.ClassTag$$.MODULE$$.$hsTypeName()"
        val hashSet = ctx.freshName("hashSet")
        val arrayBuilder = classOf[mutable.ArrayBuilder[_]].getName
        val arrayBuilderClass = s"$arrayBuilder$$of$ptName"

        // Only need to track null element index when array's element is nullable.
        val declareNullTrackVariables = if (resultArrayElementNullable) {
          s"""
             int $nullElementIndex = -1;
           """
        } else {
          ""
        }

        val body =
          s"""
             if (!$hashSet.contains($hsValueCast$value)) {
               if (++$size > ${ByteArrayMethods.MAX_ROUNDED_ARRAY_LENGTH}) {
                 break;
               }
               $hashSet.add$hsPostFix($hsValueCast$value);
               $builder.$$plus$$eq($value);
             }
           """

        val withNaNCheckCodeGenerator =
          (array: String, index: String) =>
              s"$jt $value = ${genGetValue(array, index)};" +
                SQLOpenHashSet.withNaNCheckCode(elementType, value, hashSet, body,
                  (valueNaN: String) =>
                    s"""
                       $size++;
                       $builder.$$plus$$eq($valueNaN);
                     """)

        val processArray = SQLOpenHashSet.withNullCheckCode(
          resultArrayElementNullable,
          resultArrayElementNullable,
          array, i, hashSet, withNaNCheckCodeGenerator,
          s"""
             $nullElementIndex = $size;
             $size++;
             $builder.$$plus$$eq($nullValueHolder);
           """)

        s"""
           $openHashSet $hashSet = new $openHashSet$hsPostFix($classTag);
           $declareNullTrackVariables
           $arrayBuilderClass $builder = new $arrayBuilderClass();
           int $size = 0;
           for (int $i = 0; $i < $array.numElements(); $i++) {
             $processArray
           }
           ${buildResultArray(builder, ev.value, size, nullElementIndex)}
         """
      })
    } else {
      nullSafeCodeGen(ctx, ev, (array) => {
        val expr = ctx.addReferenceObj("arrayDistinctExpr", this)
        s"${ev.value} = (ArrayData)$expr.nullSafeEval($array);"
      })
    }
  }

  override def prettyName: String = "array_distinct"

  override protected def withNewChildInternal(newChild: Expression): ArrayDistinct =
    copy(child = newChild)
}

/**
 * Will become common base class for [[ArrayUnion]], [[ArrayIntersect]], and [[ArrayExcept]].
 */
trait ArrayBinaryLike
  extends BinaryArrayExpressionWithImplicitCast with ArraySetLike with NullIntolerant {
  override protected def dt: DataType = dataType
  override protected def et: DataType = elementType

  override def checkInputDataTypes(): TypeCheckResult = {
    val typeCheckResult = super.checkInputDataTypes()
    if (typeCheckResult.isSuccess) {
      TypeUtils.checkForOrderingExpr(dataType.asInstanceOf[ArrayType].elementType, prettyName)
    } else {
      typeCheckResult
    }
  }
}

object ArrayBinaryLike {
  def throwUnionLengthOverflowException(length: Int): Unit = {
    throw QueryExecutionErrors.unionArrayWithElementsExceedLimitError(length)
  }
}


/**
 * Returns an array of the elements in the union of x and y, without duplicates
 */
@ExpressionDescription(
  usage = """
    _FUNC_(array1, array2) - Returns an array of the elements in the union of array1 and array2,
      without duplicates.
  """,
  examples = """
    Examples:
      > SELECT _FUNC_(array(1, 2, 3), array(1, 3, 5));
       [1,2,3,5]
  """,
  group = "array_funcs",
  since = "2.4.0")
case class ArrayUnion(left: Expression, right: Expression) extends ArrayBinaryLike
  with ComplexTypeMergingExpression {

  @transient lazy val evalUnion: (ArrayData, ArrayData) => ArrayData = {
    if (TypeUtils.typeWithProperEquals(elementType)) {
      (array1, array2) =>
        val arrayBuffer = new scala.collection.mutable.ArrayBuffer[Any]
        val hs = new SQLOpenHashSet[Any]()
        val withNaNCheckFunc = SQLOpenHashSet.withNaNCheckFunc(elementType, hs,
          (value: Any) =>
            if (!hs.contains(value)) {
              if (arrayBuffer.size > ByteArrayMethods.MAX_ROUNDED_ARRAY_LENGTH) {
                ArrayBinaryLike.throwUnionLengthOverflowException(arrayBuffer.size)
              }
              arrayBuffer += value
              hs.add(value)
            },
          (valueNaN: Any) => arrayBuffer += valueNaN)
        val withNullCheckFunc = SQLOpenHashSet.withNullCheckFunc(elementType, hs,
          (value: Any) => withNaNCheckFunc(value),
          () => arrayBuffer += null
        )
        Seq(array1, array2).foreach { array =>
          var i = 0
          while (i < array.numElements()) {
            withNullCheckFunc(array, i)
            i += 1
          }
        }
        new GenericArrayData(arrayBuffer)
    } else {
      (array1, array2) =>
        val arrayBuffer = new scala.collection.mutable.ArrayBuffer[Any]
        var alreadyIncludeNull = false
        Seq(array1, array2).foreach(_.foreach(elementType, (_, elem) => {
          var found = false
          if (elem == null) {
            if (alreadyIncludeNull) {
              found = true
            } else {
              alreadyIncludeNull = true
            }
          } else {
            // check elem is already stored in arrayBuffer or not?
            var j = 0
            while (!found && j < arrayBuffer.size) {
              val va = arrayBuffer(j)
              if (va != null && ordering.equiv(va, elem)) {
                found = true
              }
              j = j + 1
            }
          }
          if (!found) {
            if (arrayBuffer.length > ByteArrayMethods.MAX_ROUNDED_ARRAY_LENGTH) {
              ArrayBinaryLike.throwUnionLengthOverflowException(arrayBuffer.length)
            }
            arrayBuffer += elem
          }
        }))
        new GenericArrayData(arrayBuffer)
    }
  }

  override def nullSafeEval(input1: Any, input2: Any): Any = {
    val array1 = input1.asInstanceOf[ArrayData]
    val array2 = input2.asInstanceOf[ArrayData]

    evalUnion(array1, array2)
  }

  override def doGenCode(ctx: CodegenContext, ev: ExprCode): ExprCode = {
    val i = ctx.freshName("i")
    val value = ctx.freshName("value")
    val size = ctx.freshName("size")
    if (canUseSpecializedHashSet) {
      val jt = CodeGenerator.javaType(elementType)
      val ptName = CodeGenerator.primitiveTypeName(jt)

      nullSafeCodeGen(ctx, ev, (array1, array2) => {
        val nullElementIndex = ctx.freshName("nullElementIndex")
        val builder = ctx.freshName("builder")
        val array = ctx.freshName("arr")
        val arrays = ctx.freshName("arrs")
        val arrayDataIdx = ctx.freshName("arrayDataIdx")
        val openHashSet = classOf[SQLOpenHashSet[_]].getName
        val classTag = s"scala.reflect.ClassTag$$.MODULE$$.$hsTypeName()"
        val hashSet = ctx.freshName("hashSet")
        val arrayBuilder = classOf[mutable.ArrayBuilder[_]].getName
        val arrayBuilderClass = s"$arrayBuilder$$of$ptName"

        val body =
          s"""
             if (!$hashSet.contains($hsValueCast$value)) {
               if (++$size > ${ByteArrayMethods.MAX_ROUNDED_ARRAY_LENGTH}) {
                 break;
               }
               $hashSet.add$hsPostFix($hsValueCast$value);
               $builder.$$plus$$eq($value);
             }
           """

        val withNaNCheckCodeGenerator =
          (array: String, index: String) =>
            s"$jt $value = ${genGetValue(array, index)};" +
            SQLOpenHashSet.withNaNCheckCode(elementType, value, hashSet, body,
              (valueNaN: String) =>
                s"""
                   $size++;
                   $builder.$$plus$$eq($valueNaN);
                     """)

        val processArray = SQLOpenHashSet.withNullCheckCode(
          resultArrayElementNullable,
          resultArrayElementNullable,
          array, i, hashSet, withNaNCheckCodeGenerator,
          s"""
             $nullElementIndex = $size;
             $size++;
             $builder.$$plus$$eq($nullValueHolder);
           """)

        // Only need to track null element index when result array's element is nullable.
        val declareNullTrackVariables = if (resultArrayElementNullable) {
          s"""
             int $nullElementIndex = -1;
           """
        } else {
          ""
        }

        s"""
           $openHashSet $hashSet = new $openHashSet$hsPostFix($classTag);
           $declareNullTrackVariables
           int $size = 0;
           $arrayBuilderClass $builder = new $arrayBuilderClass();
           ArrayData[] $arrays = new ArrayData[]{$array1, $array2};
           for (int $arrayDataIdx = 0; $arrayDataIdx < 2; $arrayDataIdx++) {
             ArrayData $array = $arrays[$arrayDataIdx];
             for (int $i = 0; $i < $array.numElements(); $i++) {
               $processArray
             }
           }
           ${buildResultArray(builder, ev.value, size, nullElementIndex)}
         """
      })
    } else {
      nullSafeCodeGen(ctx, ev, (array1, array2) => {
        val expr = ctx.addReferenceObj("arrayUnionExpr", this)
        s"${ev.value} = (ArrayData)$expr.nullSafeEval($array1, $array2);"
      })
    }
  }

  override def prettyName: String = "array_union"

  override protected def withNewChildrenInternal(
    newLeft: Expression, newRight: Expression): ArrayUnion = copy(left = newLeft, right = newRight)
}

object ArrayUnion {
  def unionOrdering(
      array1: ArrayData,
      array2: ArrayData,
      elementType: DataType,
      ordering: Ordering[Any]): ArrayData = {
    val arrayBuffer = new scala.collection.mutable.ArrayBuffer[Any]
    var alreadyIncludeNull = false
    Seq(array1, array2).foreach(_.foreach(elementType, (_, elem) => {
      var found = false
      if (elem == null) {
        if (alreadyIncludeNull) {
          found = true
        } else {
          alreadyIncludeNull = true
        }
      } else {
        // check elem is already stored in arrayBuffer or not?
        var j = 0
        while (!found && j < arrayBuffer.size) {
          val va = arrayBuffer(j)
          if (va != null && ordering.equiv(va, elem)) {
            found = true
          }
          j = j + 1
        }
      }
      if (!found) {
        if (arrayBuffer.length > ByteArrayMethods.MAX_ROUNDED_ARRAY_LENGTH) {
          ArrayBinaryLike.throwUnionLengthOverflowException(arrayBuffer.length)
        }
        arrayBuffer += elem
      }
    }))
    new GenericArrayData(arrayBuffer)
  }
}

/**
 * Returns an array of the elements in the intersect of x and y, without duplicates
 */
@ExpressionDescription(
  usage = """
  _FUNC_(array1, array2) - Returns an array of the elements in the intersection of array1 and
    array2, without duplicates.
  """,
  examples = """
    Examples:
      > SELECT _FUNC_(array(1, 2, 3), array(1, 3, 5));
       [1,3]
  """,
  group = "array_funcs",
  since = "2.4.0")
case class ArrayIntersect(left: Expression, right: Expression) extends ArrayBinaryLike
  with ComplexTypeMergingExpression {

  private lazy val internalDataType: DataType = {
    dataTypeCheck
    ArrayType(elementType, leftArrayElementNullable && rightArrayElementNullable)
  }

  override def dataType: DataType = internalDataType

  @transient lazy val evalIntersect: (ArrayData, ArrayData) => ArrayData = {
    if (TypeUtils.typeWithProperEquals(elementType)) {
      (array1, array2) =>
        if (array1.numElements() != 0 && array2.numElements() != 0) {
          val hs = new SQLOpenHashSet[Any]
          val hsResult = new SQLOpenHashSet[Any]
          val arrayBuffer = new scala.collection.mutable.ArrayBuffer[Any]
          val withArray2NaNCheckFunc = SQLOpenHashSet.withNaNCheckFunc(elementType, hs,
            (value: Any) => hs.add(value),
            (valueNaN: Any) => {} )
          val withArray2NullCheckFunc = SQLOpenHashSet.withNullCheckFunc(elementType, hs,
            (value: Any) => withArray2NaNCheckFunc(value),
            () => {}
          )
          val withArray1NaNCheckFunc = SQLOpenHashSet.withNaNCheckFunc(elementType, hsResult,
            (value: Any) =>
              if (hs.contains(value) && !hsResult.contains(value)) {
                arrayBuffer += value
                hsResult.add(value)
              },
            (valueNaN: Any) =>
              if (hs.containsNaN()) {
                arrayBuffer += valueNaN
              })
          val withArray1NullCheckFunc = SQLOpenHashSet.withNullCheckFunc(elementType, hsResult,
            (value: Any) => withArray1NaNCheckFunc(value),
            () =>
              if (hs.containsNull()) {
                arrayBuffer += null
              }
          )

          var i = 0
          while (i < array2.numElements()) {
            withArray2NullCheckFunc(array2, i)
            i += 1
          }
          i = 0
          while (i < array1.numElements()) {
            withArray1NullCheckFunc(array1, i)
            i += 1
          }
          new GenericArrayData(arrayBuffer)
        } else {
          new GenericArrayData(Array.emptyObjectArray)
        }
    } else {
      (array1, array2) =>
        if (array1.numElements() != 0 && array2.numElements() != 0) {
          val arrayBuffer = new scala.collection.mutable.ArrayBuffer[Any]
          var alreadySeenNull = false
          var i = 0
          while (i < array1.numElements()) {
            var found = false
            val elem1 = array1.get(i, elementType)
            if (array1.isNullAt(i)) {
              if (!alreadySeenNull) {
                var j = 0
                while (!found && j < array2.numElements()) {
                  found = array2.isNullAt(j)
                  j += 1
                }
                // array2 is scanned only once for null element
                alreadySeenNull = true
              }
            } else {
              var j = 0
              while (!found && j < array2.numElements()) {
                if (!array2.isNullAt(j)) {
                  val elem2 = array2.get(j, elementType)
                  if (ordering.equiv(elem1, elem2)) {
                    // check whether elem1 is already stored in arrayBuffer
                    var foundArrayBuffer = false
                    var k = 0
                    while (!foundArrayBuffer && k < arrayBuffer.size) {
                      val va = arrayBuffer(k)
                      foundArrayBuffer = (va != null) && ordering.equiv(va, elem1)
                      k += 1
                    }
                    found = !foundArrayBuffer
                  }
                }
                j += 1
              }
            }
            if (found) {
              arrayBuffer += elem1
            }
            i += 1
          }
          new GenericArrayData(arrayBuffer)
        } else {
          new GenericArrayData(Array.emptyObjectArray)
        }
    }
  }

  override def nullSafeEval(input1: Any, input2: Any): Any = {
    val array1 = input1.asInstanceOf[ArrayData]
    val array2 = input2.asInstanceOf[ArrayData]

    evalIntersect(array1, array2)
  }

  override def doGenCode(ctx: CodegenContext, ev: ExprCode): ExprCode = {
    val i = ctx.freshName("i")
    val value = ctx.freshName("value")
    val size = ctx.freshName("size")
    if (canUseSpecializedHashSet) {
      val jt = CodeGenerator.javaType(elementType)
      val ptName = CodeGenerator.primitiveTypeName(jt)

      nullSafeCodeGen(ctx, ev, (array1, array2) => {
        val nullElementIndex = ctx.freshName("nullElementIndex")
        val builder = ctx.freshName("builder")
        val openHashSet = classOf[SQLOpenHashSet[_]].getName
        val classTag = s"scala.reflect.ClassTag$$.MODULE$$.$hsTypeName()"
        val hashSet = ctx.freshName("hashSet")
        val hashSetResult = ctx.freshName("hashSetResult")
        val arrayBuilder = classOf[mutable.ArrayBuilder[_]].getName
        val arrayBuilderClass = s"$arrayBuilder$$of$ptName"

        val withArray2NaNCheckCodeGenerator =
          (array: String, index: String) =>
            s"$jt $value = ${genGetValue(array, index)};" +
              SQLOpenHashSet.withNaNCheckCode(elementType, value, hashSet,
                s"$hashSet.add$hsPostFix($hsValueCast$value);",
                (valueNaN: String) => "")

        val writeArray2ToHashSet = SQLOpenHashSet.withNullCheckCode(
          rightArrayElementNullable, leftArrayElementNullable,
          array2, i, hashSet, withArray2NaNCheckCodeGenerator, "")

        val body =
          s"""
             if ($hashSet.contains($hsValueCast$value) &&
                 !$hashSetResult.contains($hsValueCast$value)) {
               if (++$size > ${ByteArrayMethods.MAX_ROUNDED_ARRAY_LENGTH}) {
                 break;
               }
               $hashSetResult.add$hsPostFix($hsValueCast$value);
               $builder.$$plus$$eq($value);
             }
           """

        val withArray1NaNCheckCodeGenerator =
          (array: String, index: String) =>
            s"$jt $value = ${genGetValue(array, index)};" +
              SQLOpenHashSet.withNaNCheckCode(elementType, value, hashSetResult, body,
                (valueNaN: Any) =>
                  s"""
                     if ($hashSet.containsNaN()) {
                       ++$size;
                       $builder.$$plus$$eq($valueNaN);
                     }
                 """)

        val processArray1 = SQLOpenHashSet.withNullCheckCode(
          leftArrayElementNullable, rightArrayElementNullable,
          array1, i, hashSetResult, withArray1NaNCheckCodeGenerator,
          s"""
             if ($hashSet.containsNull()) {
               $nullElementIndex = $size;
               $size++;
               $builder.$$plus$$eq($nullValueHolder);
             }
           """)

        // Only need to track null element index when result array's element is nullable.
        val declareNullTrackVariables = if (resultArrayElementNullable) {
          s"""
             int $nullElementIndex = -1;
           """
        } else {
          ""
        }

        s"""
           $openHashSet $hashSet = new $openHashSet$hsPostFix($classTag);
           $openHashSet $hashSetResult = new $openHashSet$hsPostFix($classTag);
           $declareNullTrackVariables
           for (int $i = 0; $i < $array2.numElements(); $i++) {
             $writeArray2ToHashSet
           }
           $arrayBuilderClass $builder = new $arrayBuilderClass();
           int $size = 0;
           for (int $i = 0; $i < $array1.numElements(); $i++) {
             $processArray1
           }
           ${buildResultArray(builder, ev.value, size, nullElementIndex)}
         """
      })
    } else {
      nullSafeCodeGen(ctx, ev, (array1, array2) => {
        val expr = ctx.addReferenceObj("arrayIntersectExpr", this)
        s"${ev.value} = (ArrayData)$expr.nullSafeEval($array1, $array2);"
      })
    }
  }

  override def prettyName: String = "array_intersect"

  override protected def withNewChildrenInternal(
      newLeft: Expression, newRight: Expression): ArrayIntersect =
    copy(left = newLeft, right = newRight)
}

/**
 * Returns an array of the elements in the intersect of x and y, without duplicates
 */
@ExpressionDescription(
  usage = """
  _FUNC_(array1, array2) - Returns an array of the elements in array1 but not in array2,
    without duplicates.
  """,
  examples = """
    Examples:
      > SELECT _FUNC_(array(1, 2, 3), array(1, 3, 5));
       [2]
  """,
  group = "array_funcs",
  since = "2.4.0")
case class ArrayExcept(left: Expression, right: Expression) extends ArrayBinaryLike
  with ComplexTypeMergingExpression {

  private lazy val internalDataType: DataType = {
    dataTypeCheck
    left.dataType
  }

  override def dataType: DataType = internalDataType

  @transient lazy val evalExcept: (ArrayData, ArrayData) => ArrayData = {
    if (TypeUtils.typeWithProperEquals(elementType)) {
      (array1, array2) =>
        val hs = new SQLOpenHashSet[Any]
        val arrayBuffer = new scala.collection.mutable.ArrayBuffer[Any]
        val withArray2NaNCheckFunc = SQLOpenHashSet.withNaNCheckFunc(elementType, hs,
          (value: Any) => hs.add(value),
          (valueNaN: Any) => {})
        val withArray2NullCheckFunc = SQLOpenHashSet.withNullCheckFunc(elementType, hs,
          (value: Any) => withArray2NaNCheckFunc(value),
          () => {}
        )
        val withArray1NaNCheckFunc = SQLOpenHashSet.withNaNCheckFunc(elementType, hs,
          (value: Any) =>
            if (!hs.contains(value)) {
              arrayBuffer += value
              hs.add(value)
            },
          (valueNaN: Any) => arrayBuffer += valueNaN)
        val withArray1NullCheckFunc = SQLOpenHashSet.withNullCheckFunc(elementType, hs,
          (value: Any) => withArray1NaNCheckFunc(value),
          () => arrayBuffer += null
        )
        var i = 0
        while (i < array2.numElements()) {
          withArray2NullCheckFunc(array2, i)
          i += 1
        }
        i = 0
        while (i < array1.numElements()) {
          withArray1NullCheckFunc(array1, i)
          i += 1
        }
        new GenericArrayData(arrayBuffer)
    } else {
      (array1, array2) =>
        val arrayBuffer = new scala.collection.mutable.ArrayBuffer[Any]
        var scannedNullElements = false
        var i = 0
        while (i < array1.numElements()) {
          var found = false
          val elem1 = array1.get(i, elementType)
          if (elem1 == null) {
            if (!scannedNullElements) {
              var j = 0
              while (!found && j < array2.numElements()) {
                found = array2.isNullAt(j)
                j += 1
              }
              // array2 is scanned only once for null element
              scannedNullElements = true
            } else {
              found = true
            }
          } else {
            var j = 0
            while (!found && j < array2.numElements()) {
              val elem2 = array2.get(j, elementType)
              if (elem2 != null) {
                found = ordering.equiv(elem1, elem2)
              }
              j += 1
            }
            if (!found) {
              // check whether elem1 is already stored in arrayBuffer
              var k = 0
              while (!found && k < arrayBuffer.size) {
                val va = arrayBuffer(k)
                found = (va != null) && ordering.equiv(va, elem1)
                k += 1
              }
            }
          }
          if (!found) {
            arrayBuffer += elem1
          }
          i += 1
        }
        new GenericArrayData(arrayBuffer)
    }
  }

  override def nullSafeEval(input1: Any, input2: Any): Any = {
    val array1 = input1.asInstanceOf[ArrayData]
    val array2 = input2.asInstanceOf[ArrayData]

    evalExcept(array1, array2)
  }

  override def doGenCode(ctx: CodegenContext, ev: ExprCode): ExprCode = {
    val i = ctx.freshName("i")
    val value = ctx.freshName("value")
    val size = ctx.freshName("size")
    if (canUseSpecializedHashSet) {
      val jt = CodeGenerator.javaType(elementType)
      val ptName = CodeGenerator.primitiveTypeName(jt)

      nullSafeCodeGen(ctx, ev, (array1, array2) => {
        val nullElementIndex = ctx.freshName("nullElementIndex")
        val builder = ctx.freshName("builder")
        val openHashSet = classOf[SQLOpenHashSet[_]].getName
        val classTag = s"scala.reflect.ClassTag$$.MODULE$$.$hsTypeName()"
        val hashSet = ctx.freshName("hashSet")
        val arrayBuilder = classOf[mutable.ArrayBuilder[_]].getName
        val arrayBuilderClass = s"$arrayBuilder$$of$ptName"

        val withArray2NaNCheckCodeGenerator =
          (array: String, index: String) =>
            s"$jt $value = ${genGetValue(array, i)};" +
              SQLOpenHashSet.withNaNCheckCode(elementType, value, hashSet,
                s"$hashSet.add$hsPostFix($hsValueCast$value);",
                (valueNaN: Any) => "")

        val writeArray2ToHashSet = SQLOpenHashSet.withNullCheckCode(
          rightArrayElementNullable, leftArrayElementNullable,
          array2, i, hashSet, withArray2NaNCheckCodeGenerator, "")

        val body =
          s"""
             if (!$hashSet.contains($hsValueCast$value)) {
               if (++$size > ${ByteArrayMethods.MAX_ROUNDED_ARRAY_LENGTH}) {
                 break;
               }
               $hashSet.add$hsPostFix($hsValueCast$value);
               $builder.$$plus$$eq($value);
             }
           """

        val withArray1NaNCheckCodeGenerator =
          (array: String, index: String) =>
            s"$jt $value = ${genGetValue(array, index)};" +
              SQLOpenHashSet.withNaNCheckCode(elementType, value, hashSet, body,
                (valueNaN: String) =>
                  s"""
                     $size++;
                     $builder.$$plus$$eq($valueNaN);
                 """)

        val processArray1 = SQLOpenHashSet.withNullCheckCode(
          leftArrayElementNullable,
          leftArrayElementNullable,
          array1, i, hashSet, withArray1NaNCheckCodeGenerator,
          s"""
             $nullElementIndex = $size;
             $size++;
             $builder.$$plus$$eq($nullValueHolder);
           """)

        // Only need to track null element index when array1's element is nullable.
        val declareNullTrackVariables = if (leftArrayElementNullable) {
          s"""
             int $nullElementIndex = -1;
           """
        } else {
          ""
        }

        s"""
           $openHashSet $hashSet = new $openHashSet$hsPostFix($classTag);
           $declareNullTrackVariables
           for (int $i = 0; $i < $array2.numElements(); $i++) {
             $writeArray2ToHashSet
           }
           $arrayBuilderClass $builder = new $arrayBuilderClass();
           int $size = 0;
           for (int $i = 0; $i < $array1.numElements(); $i++) {
             $processArray1
           }
           ${buildResultArray(builder, ev.value, size, nullElementIndex)}
         """
      })
    } else {
      nullSafeCodeGen(ctx, ev, (array1, array2) => {
        val expr = ctx.addReferenceObj("arrayExceptExpr", this)
        s"${ev.value} = (ArrayData)$expr.nullSafeEval($array1, $array2);"
      })
    }
  }

  override def prettyName: String = "array_except"

  override protected def withNewChildrenInternal(
    newLeft: Expression, newRight: Expression): ArrayExcept = copy(left = newLeft, right = newRight)
}

// scalastyle:off line.size.limit
@ExpressionDescription(
  usage = """
    _FUNC_(x, pos, val) - Places val into index pos of array x.
<<<<<<< HEAD
      Array indices start at 1. The maximum negative index is -1 for which the function inserts
      new element after the current last element.
=======
      Array indices start at 1, or start from the end if index is negative.
>>>>>>> 5e19fba9
      Index above array size appends the array, or prepends the array if index is negative,
      with 'null' elements.
  """,
  examples = """
    Examples:
      > SELECT _FUNC_(array(1, 2, 3, 4), 5, 5);
       [1,2,3,4,5]
<<<<<<< HEAD
      > SELECT _FUNC_(array(5, 4, 3, 2), -1, 1);
       [5,4,3,2,1]
      > SELECT _FUNC_(array(5, 3, 2, 1), -4, 4);
=======
      > SELECT _FUNC_(array(5, 3, 2, 1), -3, 4);
>>>>>>> 5e19fba9
       [5,4,3,2,1]
  """,
  group = "array_funcs",
  since = "3.4.0")
<<<<<<< HEAD
case class ArrayInsert(
    srcArrayExpr: Expression,
    posExpr: Expression,
    itemExpr: Expression,
    legacyNegativeIndex: Boolean)
  extends TernaryExpression with ImplicitCastInputTypes with ComplexTypeMergingExpression
    with QueryErrorsBase with SupportQueryContext {

  def this(srcArrayExpr: Expression, posExpr: Expression, itemExpr: Expression) = {
    this(srcArrayExpr, posExpr, itemExpr, SQLConf.get.legacyNegativeIndexInArrayInsert)
  }

=======
case class ArrayInsert(srcArrayExpr: Expression, posExpr: Expression, itemExpr: Expression)
  extends TernaryExpression with ImplicitCastInputTypes with ComplexTypeMergingExpression
    with QueryErrorsBase with SupportQueryContext {

>>>>>>> 5e19fba9
  override def inputTypes: Seq[AbstractDataType] = {
    (srcArrayExpr.dataType, posExpr.dataType, itemExpr.dataType) match {
      case (ArrayType(e1, hasNull), e2: IntegralType, e3) if (e2 != LongType) =>
        TypeCoercion.findTightestCommonType(e1, e3) match {
          case Some(dt) => Seq(ArrayType(dt, hasNull), IntegerType, dt)
          case _ => Seq.empty
        }
      case (e1, e2, e3) => Seq.empty
    }
<<<<<<< HEAD
=======
    Seq.empty
>>>>>>> 5e19fba9
  }

  override def checkInputDataTypes(): TypeCheckResult = {
    (first.dataType, second.dataType, third.dataType) match {
      case (_: ArrayType, e2, e3) if e2 != IntegerType =>
        DataTypeMismatch(
          errorSubClass = "UNEXPECTED_INPUT_TYPE",
          messageParameters = Map(
            "paramIndex" -> "2",
            "requiredType" -> toSQLType(IntegerType),
            "inputSql" -> toSQLExpr(second),
            "inputType" -> toSQLType(second.dataType))
        )
<<<<<<< HEAD
      case (ArrayType(e1, _), e2, e3) if DataTypeUtils.sameType(e1, e3) =>
=======
      case (ArrayType(e1, _), e2, e3) if e1.sameType(e3) =>
>>>>>>> 5e19fba9
        TypeCheckResult.TypeCheckSuccess
      case _ =>
        DataTypeMismatch(
          errorSubClass = "ARRAY_FUNCTION_DIFF_TYPES",
          messageParameters = Map(
            "functionName" -> toSQLId(prettyName),
            "dataType" -> toSQLType(ArrayType),
            "leftType" -> toSQLType(first.dataType),
            "rightType" -> toSQLType(third.dataType)
          )
        )
    }
  }

<<<<<<< HEAD
  private lazy val positivePos = if (second.foldable) {
    val pos = second.eval().asInstanceOf[Int]
    if (pos > 0) {
      Some(pos)
    } else {
      None
    }
  } else {
    None
  }

=======
>>>>>>> 5e19fba9
  override def eval(input: InternalRow): Any = {
    val value1 = first.eval(input)
    if (value1 != null) {
      val value2 = second.eval(input)
      if (value2 != null) {
        val value3 = third.eval(input)
        return nullSafeEval(value1, value2, value3)
      }
    }
    null
  }

  override def nullSafeEval(arr: Any, pos: Any, item: Any): Any = {
<<<<<<< HEAD
    val baseArr = arr.asInstanceOf[ArrayData]
    if (positivePos.isDefined) {
      val newArrayLength = math.max(baseArr.numElements() + 1, positivePos.get)
=======
    var posInt = pos.asInstanceOf[Int]
    if (posInt == 0) {
      throw QueryExecutionErrors.invalidIndexOfZeroError(getContextOrNull())
    }
    val baseArr = arr.asInstanceOf[ArrayData]
    val arrayElementType = dataType.asInstanceOf[ArrayType].elementType

    val newPosExtendsArrayLeft = (posInt < 0) && (-posInt > baseArr.numElements())

    if (newPosExtendsArrayLeft) {
      // special case- if the new position is negative but larger than the current array size
      // place the new item at start of array, place the current array contents at the end
      // and fill the newly created array elements inbetween with a null

      val newArrayLength = -posInt + 1
>>>>>>> 5e19fba9

      if (newArrayLength > ByteArrayMethods.MAX_ROUNDED_ARRAY_LENGTH) {
        throw QueryExecutionErrors.concatArraysWithElementsExceedLimitError(newArrayLength)
      }

      val newArray = new Array[Any](newArrayLength)

<<<<<<< HEAD
      val posInt = positivePos.get - 1
      baseArr.foreach(elementType, (i, v) => {
        if (i >= posInt) {
          newArray(i + 1) = v
        } else {
          newArray(i) = v
        }
      })

      newArray(posInt) = item

      new GenericArrayData(newArray)
    } else {
      var posInt = pos.asInstanceOf[Int]
      if (posInt == 0) {
        throw QueryExecutionErrors.invalidIndexOfZeroError(getContextOrNull())
      }

      val newPosExtendsArrayLeft = (posInt < 0) && (-posInt > baseArr.numElements())

      if (newPosExtendsArrayLeft) {
        val baseOffset = if (legacyNegativeIndex) 1 else 0
        // special case- if the new position is negative but larger than the current array size
        // place the new item at start of array, place the current array contents at the end
        // and fill the newly created array elements inbetween with a null

        val newArrayLength = -posInt + baseOffset

        if (newArrayLength > ByteArrayMethods.MAX_ROUNDED_ARRAY_LENGTH) {
          throw QueryExecutionErrors.concatArraysWithElementsExceedLimitError(newArrayLength)
        }

        val newArray = new Array[Any](newArrayLength)

        baseArr.foreach(elementType, (i, v) => {
          // current position, offset by new item + new null array elements
          val elementPosition = i + baseOffset + math.abs(posInt + baseArr.numElements())
          newArray(elementPosition) = v
        })

        newArray(0) = item

        new GenericArrayData(newArray)
      } else {
        if (posInt < 0) {
          posInt = posInt + baseArr.numElements() + (if (legacyNegativeIndex) 0 else 1)
        } else if (posInt > 0) {
          posInt = posInt - 1
        }

        val newArrayLength = math.max(baseArr.numElements() + 1, posInt + 1)

        if (newArrayLength > ByteArrayMethods.MAX_ROUNDED_ARRAY_LENGTH) {
          throw QueryExecutionErrors.concatArraysWithElementsExceedLimitError(newArrayLength)
        }

        val newArray = new Array[Any](newArrayLength)

        baseArr.foreach(elementType, (i, v) => {
          if (i >= posInt) {
            newArray(i + 1) = v
          } else {
            newArray(i) = v
          }
        })

        newArray(posInt) = item

        new GenericArrayData(newArray)
      }
=======
      baseArr.foreach(arrayElementType, (i, v) => {
        // current position, offset by new item + new null array elements
        val elementPosition = i + 1 + math.abs(posInt + baseArr.numElements())
        newArray(elementPosition) = v
      })

      newArray(0) = item

      return new GenericArrayData(newArray)
    } else {
      if (posInt < 0) {
        posInt = posInt + baseArr.numElements()
      } else if (posInt > 0) {
        posInt = posInt - 1
      }

      val newArrayLength = math.max(baseArr.numElements() + 1, posInt + 1)

      if (newArrayLength > ByteArrayMethods.MAX_ROUNDED_ARRAY_LENGTH) {
        throw QueryExecutionErrors.concatArraysWithElementsExceedLimitError(newArrayLength)
      }

      val newArray = new Array[Any](newArrayLength)

      baseArr.foreach(arrayElementType, (i, v) => {
        if (i >= posInt) {
          newArray(i + 1) = v
        } else {
          newArray(i) = v
        }
      })

      newArray(posInt) = item

      return new GenericArrayData(newArray)
>>>>>>> 5e19fba9
    }
  }

  override def doGenCode(ctx: CodegenContext, ev: ExprCode): ExprCode = {
    val f = (arrExpr: ExprCode, posExpr: ExprCode, itemExpr: ExprCode) => {
      val arr = arrExpr.value
<<<<<<< HEAD
=======
      val pos = posExpr.value
>>>>>>> 5e19fba9
      val item = itemExpr.value

      val itemInsertionIndex = ctx.freshName("itemInsertionIndex")
      val adjustedAllocIdx = ctx.freshName("adjustedAllocIdx")
      val resLength = ctx.freshName("resLength")
      val insertedItemIsNull = ctx.freshName("insertedItemIsNull")
      val i = ctx.freshName("i")
      val j = ctx.freshName("j")
      val values = ctx.freshName("values")

      val allocation = CodeGenerator.createArrayData(
        values, elementType, resLength, s"$prettyName failed.")
      val assignment = CodeGenerator.createArrayAssignment(values, elementType, arr,
        adjustedAllocIdx, i, first.dataType.asInstanceOf[ArrayType].containsNull)
      val errorContext = getContextOrNullCode(ctx)
<<<<<<< HEAD
      if (positivePos.isDefined) {
        s"""
           |int $itemInsertionIndex = ${positivePos.get - 1};
           |int $adjustedAllocIdx = 0;
           |boolean $insertedItemIsNull = ${itemExpr.isNull};
           |
           |final int $resLength = java.lang.Math.max($arr.numElements() + 1, ${positivePos.get});
           |if ($resLength > ${ByteArrayMethods.MAX_ROUNDED_ARRAY_LENGTH}) {
           |  throw QueryExecutionErrors.createArrayWithElementsExceedLimitError($resLength);
           |}
           |
           |$allocation
           |for (int $i = 0; $i < $arr.numElements(); $i ++) {
           |  $adjustedAllocIdx = $i;
           |  if ($i >= $itemInsertionIndex) {
           |    $adjustedAllocIdx = $adjustedAllocIdx + 1;
           |  }
           |  $assignment
           |}
           |${CodeGenerator.setArrayElement(
              values, elementType, itemInsertionIndex, item, Some(insertedItemIsNull))}
           |
           |for (int $j = $arr.numElements(); $j < $resLength - 1; $j ++) {
           |  $values.setNullAt($j);
           |}
           |
           |${ev.value} = $values;
           |""".stripMargin
      } else {
        val pos = posExpr.value
        val baseOffset = if (legacyNegativeIndex) 1 else 0
        s"""
           |int $itemInsertionIndex = 0;
           |int $resLength = 0;
           |int $adjustedAllocIdx = 0;
           |boolean $insertedItemIsNull = ${itemExpr.isNull};
           |
           |if ($pos == 0) {
           |  throw QueryExecutionErrors.invalidIndexOfZeroError($errorContext);
           |}
           |
           |if ($pos < 0 && (java.lang.Math.abs($pos) > $arr.numElements())) {
           |
           |  $resLength = java.lang.Math.abs($pos) + $baseOffset;
           |  if ($resLength > ${ByteArrayMethods.MAX_ROUNDED_ARRAY_LENGTH}) {
           |    throw QueryExecutionErrors.createArrayWithElementsExceedLimitError($resLength);
           |  }
           |
           |  $allocation
           |  for (int $i = 0; $i < $arr.numElements(); $i ++) {
           |    $adjustedAllocIdx = $i + $baseOffset + java.lang.Math.abs($pos + $arr.numElements());
           |    $assignment
           |  }
           |  ${CodeGenerator.setArrayElement(
             values, elementType, itemInsertionIndex, item, Some(insertedItemIsNull))}
           |
           |  for (int $j = ${if (legacyNegativeIndex) 0 else 1} + $pos + $arr.numElements(); $j < 0; $j ++) {
           |    $values.setNullAt($j + $baseOffset + java.lang.Math.abs($pos + $arr.numElements()));
           |  }
           |
           |  ${ev.value} = $values;
           |} else {
           |
           |  $itemInsertionIndex = 0;
           |  if ($pos < 0) {
           |    $itemInsertionIndex = $pos + $arr.numElements() + ${if (legacyNegativeIndex) 0 else 1};
           |  } else if ($pos > 0) {
           |    $itemInsertionIndex = $pos - 1;
           |  }
           |
           |  $resLength = java.lang.Math.max($arr.numElements() + 1, $itemInsertionIndex + 1);
           |  if ($resLength > ${ByteArrayMethods.MAX_ROUNDED_ARRAY_LENGTH}) {
           |    throw QueryExecutionErrors.createArrayWithElementsExceedLimitError($resLength);
           |  }
           |
           |  $allocation
           |  for (int $i = 0; $i < $arr.numElements(); $i ++) {
           |    $adjustedAllocIdx = $i;
           |    if ($i >= $itemInsertionIndex) {
           |      $adjustedAllocIdx = $adjustedAllocIdx + 1;
           |    }
           |    $assignment
           |  }
           |  ${CodeGenerator.setArrayElement(
             values, elementType, itemInsertionIndex, item, Some(insertedItemIsNull))}
           |
           |  for (int $j = $arr.numElements(); $j < $resLength - 1; $j ++) {
           |    $values.setNullAt($j);
           |  }
           |
           |  ${ev.value} = $values;
           |}
           |""".stripMargin
      }
=======

      s"""
         |int $itemInsertionIndex = 0;
         |int $resLength = 0;
         |int $adjustedAllocIdx = 0;
         |boolean $insertedItemIsNull = ${itemExpr.isNull};
         |
         |if ($pos == 0) {
         |  throw QueryExecutionErrors.invalidIndexOfZeroError($errorContext);
         |}
         |
         |if ($pos < 0 && (java.lang.Math.abs($pos) > $arr.numElements())) {
         |
         |  $resLength = java.lang.Math.abs($pos) + 1;
         |  if ($resLength > ${ByteArrayMethods.MAX_ROUNDED_ARRAY_LENGTH}) {
         |    throw QueryExecutionErrors.createArrayWithElementsExceedLimitError($resLength);
         |  }
         |
         |  $allocation
         |  for (int $i = 0; $i < $arr.numElements(); $i ++) {
         |    $adjustedAllocIdx = $i + 1 + java.lang.Math.abs($pos + $arr.numElements());
         |    $assignment
         |  }
         |  ${CodeGenerator.setArrayElement(
              values, elementType, itemInsertionIndex, item, Some(insertedItemIsNull))}
         |
         |  for (int $j = $pos + $arr.numElements(); $j < 0; $j ++) {
         |    $values.setNullAt($j + 1 + java.lang.Math.abs($pos + $arr.numElements()));
         |  }
         |
         |  ${ev.value} = $values;
         |} else {
         |
         |  $itemInsertionIndex = 0;
         |  if ($pos < 0) {
         |    $itemInsertionIndex = $pos + $arr.numElements();
         |  } else if ($pos > 0) {
         |    $itemInsertionIndex = $pos - 1;
         |  }
         |
         |  $resLength = java.lang.Math.max($arr.numElements() + 1, $itemInsertionIndex + 1);
         |  if ($resLength > ${ByteArrayMethods.MAX_ROUNDED_ARRAY_LENGTH}) {
         |    throw QueryExecutionErrors.createArrayWithElementsExceedLimitError($resLength);
         |  }
         |
         |  $allocation
         |  for (int $i = 0; $i < $arr.numElements(); $i ++) {
         |    $adjustedAllocIdx = $i;
         |    if ($i >= $itemInsertionIndex) {
         |      $adjustedAllocIdx = $adjustedAllocIdx + 1;
         |    }
         |    $assignment
         |  }
         |  ${CodeGenerator.setArrayElement(
              values, elementType, itemInsertionIndex, item, Some(insertedItemIsNull))}
         |
         |  for (int $j = $arr.numElements(); $j < $resLength - 1; $j ++) {
         |    $values.setNullAt($j);
         |  }
         |
         |  ${ev.value} = $values;
         |}
      """.stripMargin
>>>>>>> 5e19fba9
    }

    val leftGen = first.genCode(ctx)
    val midGen = second.genCode(ctx)
    val rightGen = third.genCode(ctx)
    val resultCode = f(leftGen, midGen, rightGen)

    if (nullable) {
      val nullSafeEval =
        leftGen.code + ctx.nullSafeExec(first.nullable, leftGen.isNull) {
          midGen.code + ctx.nullSafeExec(second.nullable, midGen.isNull) {
            s"""
              ${rightGen.code}
              ${ev.isNull} = false;
              $resultCode
            """
          }
        }

      ev.copy(code = code"""
        boolean ${ev.isNull} = true;
        ${CodeGenerator.javaType(dataType)} ${ev.value} = ${CodeGenerator.defaultValue(dataType)};
        $nullSafeEval""")
    } else {
      ev.copy(code = code"""
        ${leftGen.code}
        ${midGen.code}
        ${rightGen.code}
        ${CodeGenerator.javaType(dataType)} ${ev.value} = ${CodeGenerator.defaultValue(dataType)};
        $resultCode""", isNull = FalseLiteral)
    }
  }

  override def first: Expression = srcArrayExpr
  override def second: Expression = posExpr
  override def third: Expression = itemExpr

  override def prettyName: String = "array_insert"
  override def dataType: DataType = first.dataType.asNullable // out of range pos will add nulls
  override def nullable: Boolean = first.nullable | second.nullable

  @transient private lazy val elementType: DataType =
    srcArrayExpr.dataType.asInstanceOf[ArrayType].elementType


  override protected def withNewChildrenInternal(
      newSrcArrayExpr: Expression, newPosExpr: Expression, newItemExpr: Expression): ArrayInsert =
    copy(srcArrayExpr = newSrcArrayExpr, posExpr = newPosExpr, itemExpr = newItemExpr)

  override def initQueryContext(): Option[SQLQueryContext] = Some(origin.context)
}

@ExpressionDescription(
  usage = "_FUNC_(array) - Removes null values from the array.",
  examples = """
    Examples:
      > SELECT _FUNC_(array(1, 2, 3, null));
       [1,2,3]
      > SELECT _FUNC_(array("a", "b", "c"));
       ["a","b","c"]
  """,
  group = "array_funcs",
  since = "3.4.0")
case class ArrayCompact(child: Expression)
  extends RuntimeReplaceable with UnaryLike[Expression] with ImplicitCastInputTypes {

  lazy val isNotNull: Expression => Expression = x => IsNotNull(x)
  lazy val lv = NamedLambdaVariable("arg",
    child.dataType.asInstanceOf[ArrayType].elementType, true)
  lazy val lambda = LambdaFunction(isNotNull(lv), Seq(lv))

  override lazy val replacement: Expression = ArrayFilter(child, lambda)

  override def inputTypes: Seq[AbstractDataType] = Seq(ArrayType)

  override def prettyName: String = "array_compact"

  override protected def withNewChildInternal(newChild: Expression): ArrayCompact =
    copy(child = newChild)
}

/**
 * Given an array, and another element append the element at the end of the array.
 * This function does not return null when the elements are null. It appends null at
 * the end of the array. But returns null if the array passed is null.
 */
@ExpressionDescription(
  usage = """
      _FUNC_(array, element) - Add the element at the end of the array passed as first
      argument. Type of element should be similar to type of the elements of the array.
      Null element is also appended into the array. But if the array passed, is NULL
      output is NULL
      """,
  examples = """
    Examples:
      > SELECT _FUNC_(array('b', 'd', 'c', 'a'), 'd');
       ["b","d","c","a","d"]
      > SELECT _FUNC_(array(1, 2, 3, null), null);
       [1,2,3,null,null]
      > SELECT _FUNC_(CAST(null as Array<Int>), 2);
       NULL
  """,
  since = "3.4.0",
  group = "array_funcs")
case class ArrayAppend(left: Expression, right: Expression)
  extends BinaryExpression
    with ImplicitCastInputTypes
    with ComplexTypeMergingExpression
    with QueryErrorsBase {
  override def prettyName: String = "array_append"

  @transient protected lazy val elementType: DataType =
    inputTypes.head.asInstanceOf[ArrayType].elementType

  override def inputTypes: Seq[AbstractDataType] = {
    (left.dataType, right.dataType) match {
      case (ArrayType(e1, hasNull), e2) =>
        TypeCoercion.findTightestCommonType(e1, e2) match {
          case Some(dt) => Seq(ArrayType(dt, hasNull), dt)
          case _ => Seq.empty
        }
      case _ => Seq.empty
    }
  }

  override def checkInputDataTypes(): TypeCheckResult = {
    (left.dataType, right.dataType) match {
      case (ArrayType(e1, _), e2) if DataTypeUtils.sameType(e1, e2) => TypeCheckResult.TypeCheckSuccess
      case (ArrayType(e1, _), e2) => DataTypeMismatch(
        errorSubClass = "ARRAY_FUNCTION_DIFF_TYPES",
        messageParameters = Map(
          "functionName" -> toSQLId(prettyName),
          "leftType" -> toSQLType(left.dataType),
          "rightType" -> toSQLType(right.dataType),
          "dataType" -> toSQLType(ArrayType)
        ))
      case _ =>
        DataTypeMismatch(
          errorSubClass = "UNEXPECTED_INPUT_TYPE",
          messageParameters = Map(
            "paramIndex" -> "0",
            "requiredType" -> toSQLType(ArrayType),
            "inputSql" -> toSQLExpr(left),
            "inputType" -> toSQLType(left.dataType)
          )
        )
    }
  }

  override def eval(input: InternalRow): Any = {
    val value1 = left.eval(input)
    if (value1 == null) {
      null
    } else {
      val value2 = right.eval(input)
      nullSafeEval(value1, value2)
    }
  }

  override protected def nullSafeEval(arr: Any, elementData: Any): Any = {
    val arrayData = arr.asInstanceOf[ArrayData]
    val numberOfElements = arrayData.numElements() + 1
    if (numberOfElements > ByteArrayMethods.MAX_ROUNDED_ARRAY_LENGTH) {
      throw QueryExecutionErrors.concatArraysWithElementsExceedLimitError(numberOfElements)
    }
    val finalData = new Array[Any](numberOfElements)
    arrayData.foreach(elementType, finalData.update)
    finalData.update(arrayData.numElements(), elementData)
    new GenericArrayData(finalData)
  }

  override def nullable: Boolean = left.nullable
  override def doGenCode(ctx: CodegenContext, ev: ExprCode): ExprCode = {
    val leftGen = left.genCode(ctx)
    val rightGen = right.genCode(ctx)
    val f = (eval1: String, eval2: String) => {
      val newArraySize = ctx.freshName("newArraySize")
      val i = ctx.freshName("i")
      val values = ctx.freshName("values")
      val allocation = CodeGenerator.createArrayData(
        values, elementType, newArraySize, s" $prettyName failed.")
      val assignment = CodeGenerator.createArrayAssignment(
        values, elementType, eval1, i, i, left.dataType.asInstanceOf[ArrayType].containsNull)
      s"""
         |int $newArraySize = $eval1.numElements() + 1;
         |$allocation
         |int $i = 0;
         |while ($i < $eval1.numElements()) {
         |  $assignment
         |  $i ++;
         |}
         |${CodeGenerator.setArrayElement(values, elementType, i, eval2, Some(rightGen.isNull))}
         |${ev.value} = $values;
         |""".stripMargin
    }
    val resultCode = f(leftGen.value, rightGen.value)
    if (nullable) {
      val nullSafeEval =
        leftGen.code + rightGen.code + ctx.nullSafeExec(left.nullable, leftGen.isNull) {
          s"""
            ${ev.isNull} = false; // resultCode could change nullability.
            $resultCode
          """
        }
      ev.copy(code =
        code"""
        boolean ${ev.isNull} = true;
        ${CodeGenerator.javaType(dataType)} ${ev.value} = ${CodeGenerator.defaultValue(dataType)};
        $nullSafeEval
      """)
    } else {
      ev.copy(code =
        code"""
        ${leftGen.code}
        ${rightGen.code}
        ${CodeGenerator.javaType(dataType)} ${ev.value} = ${CodeGenerator.defaultValue(dataType)};
        $resultCode""", isNull = FalseLiteral)
    }
  }

  /**
   * Returns the [[DataType]] of the result of evaluating this expression. It is invalid to query
   * the dataType of an unresolved expression (i.e., when `resolved` == false).
   */
  override def dataType: DataType = if (right.nullable) left.dataType.asNullable else left.dataType
  protected def withNewChildrenInternal(newLeft: Expression, newRight: Expression): ArrayAppend =
    copy(left = newLeft, right = newRight)

}<|MERGE_RESOLUTION|>--- conflicted
+++ resolved
@@ -2459,25 +2459,6 @@
           }
 
           s"""
-<<<<<<< HEAD
-             |int $index = (int) $eval2;
-             |if ($eval1.numElements() < Math.abs($index)) {
-             |  $indexOutOfBoundBranch
-             |} else {
-             |  if ($index == 0) {
-             |    throw QueryExecutionErrors.invalidIndexOfZeroError($errorContext);
-             |  } else if ($index > 0) {
-             |    $index--;
-             |  } else {
-             |    $index += $eval1.numElements();
-             |  }
-             |  $nullCheck
-             |  {
-             |    ${ev.value} = ${CodeGenerator.getValue(eval1, dataType, index)};
-             |  }
-             |}
-           """.stripMargin
-=======
              int $index = (int) $eval2;
              if ($eval1.numElements() < Math.abs($index)) {
                $indexOutOfBoundBranch
@@ -2495,7 +2476,6 @@
                }
              }
            """
->>>>>>> 5e19fba9
         })
       case _: MapType =>
         doGetValueGenCode(ctx, ev, left.dataType.asInstanceOf[MapType])
@@ -4694,12 +4674,8 @@
 @ExpressionDescription(
   usage = """
     _FUNC_(x, pos, val) - Places val into index pos of array x.
-<<<<<<< HEAD
       Array indices start at 1. The maximum negative index is -1 for which the function inserts
       new element after the current last element.
-=======
-      Array indices start at 1, or start from the end if index is negative.
->>>>>>> 5e19fba9
       Index above array size appends the array, or prepends the array if index is negative,
       with 'null' elements.
   """,
@@ -4707,18 +4683,13 @@
     Examples:
       > SELECT _FUNC_(array(1, 2, 3, 4), 5, 5);
        [1,2,3,4,5]
-<<<<<<< HEAD
       > SELECT _FUNC_(array(5, 4, 3, 2), -1, 1);
        [5,4,3,2,1]
       > SELECT _FUNC_(array(5, 3, 2, 1), -4, 4);
-=======
-      > SELECT _FUNC_(array(5, 3, 2, 1), -3, 4);
->>>>>>> 5e19fba9
        [5,4,3,2,1]
   """,
   group = "array_funcs",
   since = "3.4.0")
-<<<<<<< HEAD
 case class ArrayInsert(
     srcArrayExpr: Expression,
     posExpr: Expression,
@@ -4731,12 +4702,6 @@
     this(srcArrayExpr, posExpr, itemExpr, SQLConf.get.legacyNegativeIndexInArrayInsert)
   }
 
-=======
-case class ArrayInsert(srcArrayExpr: Expression, posExpr: Expression, itemExpr: Expression)
-  extends TernaryExpression with ImplicitCastInputTypes with ComplexTypeMergingExpression
-    with QueryErrorsBase with SupportQueryContext {
-
->>>>>>> 5e19fba9
   override def inputTypes: Seq[AbstractDataType] = {
     (srcArrayExpr.dataType, posExpr.dataType, itemExpr.dataType) match {
       case (ArrayType(e1, hasNull), e2: IntegralType, e3) if (e2 != LongType) =>
@@ -4746,10 +4711,6 @@
         }
       case (e1, e2, e3) => Seq.empty
     }
-<<<<<<< HEAD
-=======
-    Seq.empty
->>>>>>> 5e19fba9
   }
 
   override def checkInputDataTypes(): TypeCheckResult = {
@@ -4763,11 +4724,7 @@
             "inputSql" -> toSQLExpr(second),
             "inputType" -> toSQLType(second.dataType))
         )
-<<<<<<< HEAD
       case (ArrayType(e1, _), e2, e3) if DataTypeUtils.sameType(e1, e3) =>
-=======
-      case (ArrayType(e1, _), e2, e3) if e1.sameType(e3) =>
->>>>>>> 5e19fba9
         TypeCheckResult.TypeCheckSuccess
       case _ =>
         DataTypeMismatch(
@@ -4782,7 +4739,6 @@
     }
   }
 
-<<<<<<< HEAD
   private lazy val positivePos = if (second.foldable) {
     val pos = second.eval().asInstanceOf[Int]
     if (pos > 0) {
@@ -4794,8 +4750,6 @@
     None
   }
 
-=======
->>>>>>> 5e19fba9
   override def eval(input: InternalRow): Any = {
     val value1 = first.eval(input)
     if (value1 != null) {
@@ -4809,27 +4763,9 @@
   }
 
   override def nullSafeEval(arr: Any, pos: Any, item: Any): Any = {
-<<<<<<< HEAD
     val baseArr = arr.asInstanceOf[ArrayData]
     if (positivePos.isDefined) {
       val newArrayLength = math.max(baseArr.numElements() + 1, positivePos.get)
-=======
-    var posInt = pos.asInstanceOf[Int]
-    if (posInt == 0) {
-      throw QueryExecutionErrors.invalidIndexOfZeroError(getContextOrNull())
-    }
-    val baseArr = arr.asInstanceOf[ArrayData]
-    val arrayElementType = dataType.asInstanceOf[ArrayType].elementType
-
-    val newPosExtendsArrayLeft = (posInt < 0) && (-posInt > baseArr.numElements())
-
-    if (newPosExtendsArrayLeft) {
-      // special case- if the new position is negative but larger than the current array size
-      // place the new item at start of array, place the current array contents at the end
-      // and fill the newly created array elements inbetween with a null
-
-      val newArrayLength = -posInt + 1
->>>>>>> 5e19fba9
 
       if (newArrayLength > ByteArrayMethods.MAX_ROUNDED_ARRAY_LENGTH) {
         throw QueryExecutionErrors.concatArraysWithElementsExceedLimitError(newArrayLength)
@@ -4837,7 +4773,6 @@
 
       val newArray = new Array[Any](newArrayLength)
 
-<<<<<<< HEAD
       val posInt = positivePos.get - 1
       baseArr.foreach(elementType, (i, v) => {
         if (i >= posInt) {
@@ -4908,53 +4843,12 @@
 
         new GenericArrayData(newArray)
       }
-=======
-      baseArr.foreach(arrayElementType, (i, v) => {
-        // current position, offset by new item + new null array elements
-        val elementPosition = i + 1 + math.abs(posInt + baseArr.numElements())
-        newArray(elementPosition) = v
-      })
-
-      newArray(0) = item
-
-      return new GenericArrayData(newArray)
-    } else {
-      if (posInt < 0) {
-        posInt = posInt + baseArr.numElements()
-      } else if (posInt > 0) {
-        posInt = posInt - 1
-      }
-
-      val newArrayLength = math.max(baseArr.numElements() + 1, posInt + 1)
-
-      if (newArrayLength > ByteArrayMethods.MAX_ROUNDED_ARRAY_LENGTH) {
-        throw QueryExecutionErrors.concatArraysWithElementsExceedLimitError(newArrayLength)
-      }
-
-      val newArray = new Array[Any](newArrayLength)
-
-      baseArr.foreach(arrayElementType, (i, v) => {
-        if (i >= posInt) {
-          newArray(i + 1) = v
-        } else {
-          newArray(i) = v
-        }
-      })
-
-      newArray(posInt) = item
-
-      return new GenericArrayData(newArray)
->>>>>>> 5e19fba9
     }
   }
 
   override def doGenCode(ctx: CodegenContext, ev: ExprCode): ExprCode = {
     val f = (arrExpr: ExprCode, posExpr: ExprCode, itemExpr: ExprCode) => {
       val arr = arrExpr.value
-<<<<<<< HEAD
-=======
-      val pos = posExpr.value
->>>>>>> 5e19fba9
       val item = itemExpr.value
 
       val itemInsertionIndex = ctx.freshName("itemInsertionIndex")
@@ -4970,7 +4864,6 @@
       val assignment = CodeGenerator.createArrayAssignment(values, elementType, arr,
         adjustedAllocIdx, i, first.dataType.asInstanceOf[ArrayType].containsNull)
       val errorContext = getContextOrNullCode(ctx)
-<<<<<<< HEAD
       if (positivePos.isDefined) {
         s"""
            |int $itemInsertionIndex = ${positivePos.get - 1};
@@ -5065,71 +4958,6 @@
            |}
            |""".stripMargin
       }
-=======
-
-      s"""
-         |int $itemInsertionIndex = 0;
-         |int $resLength = 0;
-         |int $adjustedAllocIdx = 0;
-         |boolean $insertedItemIsNull = ${itemExpr.isNull};
-         |
-         |if ($pos == 0) {
-         |  throw QueryExecutionErrors.invalidIndexOfZeroError($errorContext);
-         |}
-         |
-         |if ($pos < 0 && (java.lang.Math.abs($pos) > $arr.numElements())) {
-         |
-         |  $resLength = java.lang.Math.abs($pos) + 1;
-         |  if ($resLength > ${ByteArrayMethods.MAX_ROUNDED_ARRAY_LENGTH}) {
-         |    throw QueryExecutionErrors.createArrayWithElementsExceedLimitError($resLength);
-         |  }
-         |
-         |  $allocation
-         |  for (int $i = 0; $i < $arr.numElements(); $i ++) {
-         |    $adjustedAllocIdx = $i + 1 + java.lang.Math.abs($pos + $arr.numElements());
-         |    $assignment
-         |  }
-         |  ${CodeGenerator.setArrayElement(
-              values, elementType, itemInsertionIndex, item, Some(insertedItemIsNull))}
-         |
-         |  for (int $j = $pos + $arr.numElements(); $j < 0; $j ++) {
-         |    $values.setNullAt($j + 1 + java.lang.Math.abs($pos + $arr.numElements()));
-         |  }
-         |
-         |  ${ev.value} = $values;
-         |} else {
-         |
-         |  $itemInsertionIndex = 0;
-         |  if ($pos < 0) {
-         |    $itemInsertionIndex = $pos + $arr.numElements();
-         |  } else if ($pos > 0) {
-         |    $itemInsertionIndex = $pos - 1;
-         |  }
-         |
-         |  $resLength = java.lang.Math.max($arr.numElements() + 1, $itemInsertionIndex + 1);
-         |  if ($resLength > ${ByteArrayMethods.MAX_ROUNDED_ARRAY_LENGTH}) {
-         |    throw QueryExecutionErrors.createArrayWithElementsExceedLimitError($resLength);
-         |  }
-         |
-         |  $allocation
-         |  for (int $i = 0; $i < $arr.numElements(); $i ++) {
-         |    $adjustedAllocIdx = $i;
-         |    if ($i >= $itemInsertionIndex) {
-         |      $adjustedAllocIdx = $adjustedAllocIdx + 1;
-         |    }
-         |    $assignment
-         |  }
-         |  ${CodeGenerator.setArrayElement(
-              values, elementType, itemInsertionIndex, item, Some(insertedItemIsNull))}
-         |
-         |  for (int $j = $arr.numElements(); $j < $resLength - 1; $j ++) {
-         |    $values.setNullAt($j);
-         |  }
-         |
-         |  ${ev.value} = $values;
-         |}
-      """.stripMargin
->>>>>>> 5e19fba9
     }
 
     val leftGen = first.genCode(ctx)
