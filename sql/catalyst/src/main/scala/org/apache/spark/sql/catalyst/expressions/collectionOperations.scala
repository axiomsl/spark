/*
 * Licensed to the Apache Software Foundation (ASF) under one or more
 * contributor license agreements.  See the NOTICE file distributed with
 * this work for additional information regarding copyright ownership.
 * The ASF licenses this file to You under the Apache License, Version 2.0
 * (the "License"); you may not use this file except in compliance with
 * the License.  You may obtain a copy of the License at
 *
 *    http://www.apache.org/licenses/LICENSE-2.0
 *
 * Unless required by applicable law or agreed to in writing, software
 * distributed under the License is distributed on an "AS IS" BASIS,
 * WITHOUT WARRANTIES OR CONDITIONS OF ANY KIND, either express or implied.
 * See the License for the specific language governing permissions and
 * limitations under the License.
 */
package org.apache.spark.sql.catalyst.expressions

import java.time.{Duration, Period, ZoneId}
import java.util.Comparator

import scala.collection.mutable
import scala.reflect.ClassTag

import org.apache.spark.SparkException.internalError
import org.apache.spark.sql.catalyst.InternalRow
import org.apache.spark.sql.catalyst.analysis.{TypeCheckResult, TypeCoercion, UnresolvedAttribute, UnresolvedSeed}
import org.apache.spark.sql.catalyst.analysis.TypeCheckResult.DataTypeMismatch
import org.apache.spark.sql.catalyst.expressions.ArraySortLike.NullOrder
import org.apache.spark.sql.catalyst.expressions.codegen._
import org.apache.spark.sql.catalyst.expressions.codegen.Block._
import org.apache.spark.sql.catalyst.trees.{BinaryLike, SQLQueryContext, UnaryLike}
import org.apache.spark.sql.catalyst.trees.TreePattern.{ARRAYS_ZIP, CONCAT, TreePattern}
import org.apache.spark.sql.catalyst.types.{DataTypeUtils, PhysicalDataType, PhysicalIntegralType}
import org.apache.spark.sql.catalyst.util._
import org.apache.spark.sql.catalyst.util.DateTimeConstants._
import org.apache.spark.sql.catalyst.util.DateTimeUtils._
import org.apache.spark.sql.errors.{QueryErrorsBase, QueryExecutionErrors}
import org.apache.spark.sql.internal.SQLConf
import org.apache.spark.sql.types._
import org.apache.spark.sql.util.SQLOpenHashSet
import org.apache.spark.unsafe.UTF8StringBuilder
import org.apache.spark.unsafe.array.ByteArrayMethods
import org.apache.spark.unsafe.types.{ByteArray, CalendarInterval, UTF8String}

/**
 * Base trait for [[BinaryExpression]]s with two arrays of the same element type and implicit
 * casting.
 */
trait BinaryArrayExpressionWithImplicitCast
  extends BinaryExpression
  with ImplicitCastInputTypes
  with QueryErrorsBase {

  @transient protected lazy val elementType: DataType =
    inputTypes.head.asInstanceOf[ArrayType].elementType

  override def inputTypes: Seq[AbstractDataType] = {
    (left.dataType, right.dataType) match {
      case (ArrayType(e1, hasNull1), ArrayType(e2, hasNull2)) =>
        TypeCoercion.findTightestCommonType(e1, e2) match {
          case Some(dt) => Seq(ArrayType(dt, hasNull1), ArrayType(dt, hasNull2))
          case _ => Seq.empty
        }
      case _ => Seq.empty
    }
  }

  override def checkInputDataTypes(): TypeCheckResult = {
    (left.dataType, right.dataType) match {
      case (ArrayType(e1, _), ArrayType(e2, _)) if DataTypeUtils.sameType(e1, e2) =>
        TypeCheckResult.TypeCheckSuccess
      case _ =>
        DataTypeMismatch(
          errorSubClass = "BINARY_ARRAY_DIFF_TYPES",
          messageParameters = Map(
            "functionName" -> toSQLId(prettyName),
            "arrayType" -> toSQLType(ArrayType),
            "leftType" -> toSQLType(left.dataType),
            "rightType" -> toSQLType(right.dataType)
          )
        )
    }
  }

  protected def leftArrayElementNullable = left.dataType.asInstanceOf[ArrayType].containsNull
  protected def rightArrayElementNullable = right.dataType.asInstanceOf[ArrayType].containsNull
}


/**
 * Given an array or map, returns total number of elements in it.
 */
@ExpressionDescription(
  usage = """
    _FUNC_(expr) - Returns the size of an array or a map.
    The function returns null for null input if spark.sql.legacy.sizeOfNull is set to false or
    spark.sql.ansi.enabled is set to true. Otherwise, the function returns -1 for null input.
    With the default settings, the function returns -1 for null input.
  """,
  examples = """
    Examples:
      > SELECT _FUNC_(array('b', 'd', 'c', 'a'));
       4
      > SELECT _FUNC_(map('a', 1, 'b', 2));
       2
  """,
  since = "1.5.0",
  group = "collection_funcs")
case class Size(child: Expression, legacySizeOfNull: Boolean)
  extends UnaryExpression with ExpectsInputTypes {

  def this(child: Expression) = this(child, SQLConf.get.legacySizeOfNull)

  override def dataType: DataType = IntegerType
  override def inputTypes: Seq[AbstractDataType] = Seq(TypeCollection(ArrayType, MapType))
  override def nullable: Boolean = if (legacySizeOfNull) false else super.nullable

  override def eval(input: InternalRow): Any = {
    val value = child.eval(input)
    if (value == null) {
      if (legacySizeOfNull) -1 else null
    } else child.dataType match {
      case _: ArrayType => value.asInstanceOf[ArrayData].numElements()
      case _: MapType => value.asInstanceOf[MapData].numElements()
      case other => throw QueryExecutionErrors.unsupportedOperandTypeForSizeFunctionError(other)
    }
  }

  override def doGenCode(ctx: CodegenContext, ev: ExprCode): ExprCode = {
    if (legacySizeOfNull) {
      val childGen = child.genCode(ctx)
      ev.copy(code = code"""
      boolean ${ev.isNull} = false;
      ${childGen.code}
      ${CodeGenerator.javaType(dataType)} ${ev.value} = ${childGen.isNull} ? -1 :
        (${childGen.value}).numElements();""", isNull = FalseLiteral)
    } else {
      defineCodeGen(ctx, ev, c => s"($c).numElements()")
    }
  }

  override protected def withNewChildInternal(newChild: Expression): Size = copy(child = newChild)
}

object Size {
  def apply(child: Expression): Size = new Size(child)
}


/**
 * Given an array, returns total number of elements in it.
 */
@ExpressionDescription(
  usage = "_FUNC_(expr) - Returns the size of an array. The function returns null for null input.",
  examples = """
    Examples:
      > SELECT _FUNC_(array('b', 'd', 'c', 'a'));
       4
  """,
  since = "3.3.0",
  group = "collection_funcs")
case class ArraySize(child: Expression)
  extends RuntimeReplaceable with ImplicitCastInputTypes with UnaryLike[Expression] {

  override lazy val replacement: Expression = Size(child, legacySizeOfNull = false)

  override def prettyName: String = "array_size"

  override def inputTypes: Seq[AbstractDataType] = Seq(ArrayType)

  protected def withNewChildInternal(newChild: Expression): ArraySize = copy(child = newChild)
}

/**
 * Returns an unordered array containing the keys of the map.
 */
@ExpressionDescription(
  usage = "_FUNC_(map) - Returns an unordered array containing the keys of the map.",
  examples = """
    Examples:
      > SELECT _FUNC_(map(1, 'a', 2, 'b'));
       [1,2]
  """,
  group = "map_funcs",
  since = "2.0.0")
case class MapKeys(child: Expression)
  extends UnaryExpression with ExpectsInputTypes with NullIntolerant {

  override def inputTypes: Seq[AbstractDataType] = Seq(MapType)

  override def dataType: DataType = ArrayType(child.dataType.asInstanceOf[MapType].keyType)

  override def nullSafeEval(map: Any): Any = {
    map.asInstanceOf[MapData].keyArray()
  }

  override def doGenCode(ctx: CodegenContext, ev: ExprCode): ExprCode = {
    nullSafeCodeGen(ctx, ev, c => s"${ev.value} = ($c).keyArray();")
  }

  override def prettyName: String = "map_keys"

  override protected def withNewChildInternal(newChild: Expression): MapKeys =
    copy(child = newChild)
}


/**
 * Returns an unordered array containing the keys of the map.
 */
@ExpressionDescription(
  usage = "_FUNC_(map, key) - Returns true if the map contains the key.",
  examples = """
    Examples:
      > SELECT _FUNC_(map(1, 'a', 2, 'b'), 1);
       true
      > SELECT _FUNC_(map(1, 'a', 2, 'b'), 3);
       false
  """,
  group = "map_funcs",
  since = "3.3.0")
case class MapContainsKey(left: Expression, right: Expression)
  extends RuntimeReplaceable
  with BinaryLike[Expression]
  with ImplicitCastInputTypes
  with QueryErrorsBase {

  override lazy val replacement: Expression = ArrayContains(MapKeys(left), right)

  override def inputTypes: Seq[AbstractDataType] = {
    (left.dataType, right.dataType) match {
      case (_, NullType) => Seq.empty
      case (MapType(kt, vt, valueContainsNull), dt) =>
        TypeCoercion.findWiderTypeWithoutStringPromotionForTwo(kt, dt) match {
          case Some(widerType) => Seq(MapType(widerType, vt, valueContainsNull), widerType)
          case _ => Seq.empty
        }
      case _ => Seq.empty
    }
  }

  override def checkInputDataTypes(): TypeCheckResult = {
    (left.dataType, right.dataType) match {
      case (_, NullType) =>
        DataTypeMismatch(
          errorSubClass = "NULL_TYPE",
          Map("functionName" -> toSQLId(prettyName)))
      case (MapType(kt, _, _), dt) if DataTypeUtils.sameType(kt, dt) =>
        TypeUtils.checkForOrderingExpr(kt, prettyName)
      case _ =>
        DataTypeMismatch(
          errorSubClass = "MAP_FUNCTION_DIFF_TYPES",
          messageParameters = Map(
            "functionName" -> toSQLId(prettyName),
            "dataType" -> toSQLType(MapType),
            "leftType" -> toSQLType(left.dataType),
            "rightType" -> toSQLType(right.dataType)
          )
        )
    }
  }

  override def prettyName: String = "map_contains_key"

  override protected def withNewChildrenInternal(
      newLeft: Expression, newRight: Expression): Expression = {
    copy(newLeft, newRight)
  }
}

@ExpressionDescription(
  usage = """
    _FUNC_(a1, a2, ...) - Returns a merged array of structs in which the N-th struct contains all
    N-th values of input arrays.
  """,
  examples = """
    Examples:
      > SELECT _FUNC_(array(1, 2, 3), array(2, 3, 4));
       [{"0":1,"1":2},{"0":2,"1":3},{"0":3,"1":4}]
      > SELECT _FUNC_(array(1, 2), array(2, 3), array(3, 4));
       [{"0":1,"1":2,"2":3},{"0":2,"1":3,"2":4}]
  """,
  group = "array_funcs",
  since = "2.4.0")
case class ArraysZip(children: Seq[Expression], names: Seq[Expression])
  extends Expression with ExpectsInputTypes {

  def this(children: Seq[Expression]) = {
    this(
      children,
      children.zipWithIndex.map {
        case (u: UnresolvedAttribute, _) => Literal(u.nameParts.last)
        case (e: NamedExpression, _) if e.resolved => Literal(e.name)
        case (e: NamedExpression, _) => NamePlaceholder
        case (g: GetStructField, _) => Literal(g.extractFieldName)
        case (g: GetArrayStructFields, _) => Literal(g.field.name)
        case (g: GetMapValue, _) => Literal(g.key)
        case (_, idx) => Literal(idx.toString)
      })
  }

  if (children.size != names.size) {
    throw new IllegalArgumentException(
      "The numbers of zipped arrays and field names should be the same")
  }

  final override val nodePatterns: Seq[TreePattern] = Seq(ARRAYS_ZIP)

  override lazy val resolved: Boolean =
    childrenResolved && checkInputDataTypes().isSuccess && names.forall(_.resolved)
  override def inputTypes: Seq[AbstractDataType] = Seq.fill(children.length)(ArrayType)

  @transient override lazy val dataType: DataType = {
    val fields = arrayElementTypes.zip(names).map {
      case (elementType, Literal(name, StringType)) =>
        StructField(name.toString, elementType, nullable = true)
    }
    ArrayType(StructType(fields), containsNull = false)
  }

  override def nullable: Boolean = children.exists(_.nullable)

  @transient private lazy val arrayElementTypes =
    children.map(_.dataType.asInstanceOf[ArrayType].elementType)

  private def genericArrayData = classOf[GenericArrayData].getName

  def emptyInputGenCode(ev: ExprCode): ExprCode = {
    ev.copy(code"""
      ${CodeGenerator.javaType(dataType)} ${ev.value} = new $genericArrayData(new Object[0]);
      boolean ${ev.isNull} = false;
    """)
  }

  def nonEmptyInputGenCode(ctx: CodegenContext, ev: ExprCode): ExprCode = {
    val genericInternalRow = classOf[GenericInternalRow].getName
    val arrVals = ctx.freshName("arrVals")
    val biggestCardinality = ctx.freshName("biggestCardinality")

    val currentRow = ctx.freshName("currentRow")
    val j = ctx.freshName("j")
    val i = ctx.freshName("i")
    val args = ctx.freshName("args")

    val evals = children.map(_.genCode(ctx))
    val getValuesAndCardinalities = evals.zipWithIndex.map { case (eval, index) =>
      s"""
        if ($biggestCardinality != -1) {
          ${eval.code}
          if (!${eval.isNull}) {
            $arrVals[$index] = ${eval.value};
            $biggestCardinality = Math.max($biggestCardinality, ${eval.value}.numElements());
          } else {
            $biggestCardinality = -1;
          }
        }
      """
    }

    val splittedGetValuesAndCardinalities = ctx.splitExpressionsWithCurrentInputs(
      expressions = getValuesAndCardinalities,
      funcName = "getValuesAndCardinalities",
      returnType = "int",
      makeSplitFunction = body =>
        s"""
          $body
          return $biggestCardinality;
        """,
      foldFunctions = _.map(funcCall => s"$biggestCardinality = $funcCall;").mkString("\n"),
      extraArguments =
        ("ArrayData[]", arrVals) ::
        ("int", biggestCardinality) :: Nil)

    val getValueForType = arrayElementTypes.zipWithIndex.map { case (eleType, idx) =>
      val g = CodeGenerator.getValue(s"$arrVals[$idx]", eleType, i)
      s"""
        if ($i < $arrVals[$idx].numElements() && !$arrVals[$idx].isNullAt($i)) {
          $currentRow[$idx] = $g;
        } else {
          $currentRow[$idx] = null;
        }
      """
    }

    val getValueForTypeSplitted = ctx.splitExpressions(
      expressions = getValueForType,
      funcName = "extractValue",
      arguments =
        ("int", i) ::
        ("Object[]", currentRow) ::
        ("ArrayData[]", arrVals) :: Nil)

    val initVariables = s"""
      ArrayData[] $arrVals = new ArrayData[${children.length}];
      int $biggestCardinality = 0;
      ${CodeGenerator.javaType(dataType)} ${ev.value} = null;
    """

    ev.copy(code"""
      $initVariables
      $splittedGetValuesAndCardinalities
      boolean ${ev.isNull} = $biggestCardinality == -1;
      if (!${ev.isNull}) {
        Object[] $args = new Object[$biggestCardinality];
        for (int $i = 0; $i < $biggestCardinality; $i ++) {
          Object[] $currentRow = new Object[${children.length}];
          $getValueForTypeSplitted
          $args[$i] = new $genericInternalRow($currentRow);
        }
        ${ev.value} = new $genericArrayData($args);
      }
    """)
  }

  override def doGenCode(ctx: CodegenContext, ev: ExprCode): ExprCode = {
    if (children.isEmpty) {
      emptyInputGenCode(ev)
    } else {
      nonEmptyInputGenCode(ctx, ev)
    }
  }

  override def eval(input: InternalRow): Any = {
    val inputArrays = children.map(_.eval(input).asInstanceOf[ArrayData])
    if (inputArrays.contains(null)) {
      null
    } else {
      val biggestCardinality = if (inputArrays.isEmpty) {
        0
      } else {
        inputArrays.map(_.numElements()).max
      }

      val result = new Array[InternalRow](biggestCardinality)
      val zippedArrs: Seq[(ArrayData, Int)] = inputArrays.zipWithIndex

      for (i <- 0 until biggestCardinality) {
        val currentLayer: Seq[Object] = zippedArrs.map { case (arr, index) =>
          if (i < arr.numElements() && !arr.isNullAt(i)) {
            arr.get(i, arrayElementTypes(index))
          } else {
            null
          }
        }

        result(i) = InternalRow.apply(currentLayer: _*)
      }
      new GenericArrayData(result)
    }
  }

  override def prettyName: String = "arrays_zip"

  override protected def withNewChildrenInternal(newChildren: IndexedSeq[Expression]): ArraysZip =
    copy(children = newChildren)
}

object ArraysZip {
  def apply(children: Seq[Expression]): ArraysZip = {
    new ArraysZip(children)
  }
}

/**
 * Returns an unordered array containing the values of the map.
 */
@ExpressionDescription(
  usage = "_FUNC_(map) - Returns an unordered array containing the values of the map.",
  examples = """
    Examples:
      > SELECT _FUNC_(map(1, 'a', 2, 'b'));
       ["a","b"]
  """,
  group = "map_funcs",
  since = "2.0.0")
case class MapValues(child: Expression)
  extends UnaryExpression with ExpectsInputTypes with NullIntolerant {

  override def inputTypes: Seq[AbstractDataType] = Seq(MapType)

  override def dataType: DataType = ArrayType(child.dataType.asInstanceOf[MapType].valueType)

  override def nullSafeEval(map: Any): Any = {
    map.asInstanceOf[MapData].valueArray()
  }

  override def doGenCode(ctx: CodegenContext, ev: ExprCode): ExprCode = {
    nullSafeCodeGen(ctx, ev, c => s"${ev.value} = ($c).valueArray();")
  }

  override def prettyName: String = "map_values"

  override protected def withNewChildInternal(newChild: Expression): MapValues =
    copy(child = newChild)
}

/**
 * Returns an unordered array of all entries in the given map.
 */
@ExpressionDescription(
  usage = "_FUNC_(map) - Returns an unordered array of all entries in the given map.",
  examples = """
    Examples:
      > SELECT _FUNC_(map(1, 'a', 2, 'b'));
       [{"key":1,"value":"a"},{"key":2,"value":"b"}]
  """,
  group = "map_funcs",
  since = "3.0.0")
case class MapEntries(child: Expression)
  extends UnaryExpression with ExpectsInputTypes with NullIntolerant {

  override def inputTypes: Seq[AbstractDataType] = Seq(MapType)

  @transient private lazy val childDataType: MapType = child.dataType.asInstanceOf[MapType]

  private lazy val internalDataType: DataType = {
    ArrayType(
      StructType(
        StructField("key", childDataType.keyType, false) ::
        StructField("value", childDataType.valueType, childDataType.valueContainsNull) ::
        Nil),
      false)
  }

  override def dataType: DataType = internalDataType

  override protected def nullSafeEval(input: Any): Any = {
    val childMap = input.asInstanceOf[MapData]
    val keys = childMap.keyArray()
    val values = childMap.valueArray()
    val length = childMap.numElements()
    val resultData = new Array[AnyRef](length)
    var i = 0
    while (i < length) {
      val key = keys.get(i, childDataType.keyType)
      val value = values.get(i, childDataType.valueType)
      val row = new GenericInternalRow(Array[Any](key, value))
      resultData.update(i, row)
      i += 1
    }
    new GenericArrayData(resultData)
  }

  override protected def doGenCode(ctx: CodegenContext, ev: ExprCode): ExprCode = {
    nullSafeCodeGen(ctx, ev, c => {
      val arrayData = ctx.freshName("arrayData")
      val numElements = ctx.freshName("numElements")
      val keys = ctx.freshName("keys")
      val values = ctx.freshName("values")
      val isKeyPrimitive = CodeGenerator.isPrimitiveType(childDataType.keyType)
      val isValuePrimitive = CodeGenerator.isPrimitiveType(childDataType.valueType)

      val wordSize = UnsafeRow.WORD_SIZE
      val structSize = UnsafeRow.calculateBitSetWidthInBytes(2) + wordSize * 2
      val (isPrimitive, elementSize) = if (isKeyPrimitive && isValuePrimitive) {
        (true, structSize + wordSize)
      } else {
        (false, -1)
      }

      val allocation =
        s"""
           ArrayData $arrayData = ArrayData.allocateArrayData(
             $elementSize, $numElements, " $prettyName failed.");
         """

      val code = if (isPrimitive) {
        val genCodeForPrimitive = genCodeForPrimitiveElements(
          ctx, arrayData, keys, values, ev.value, numElements, structSize)
        s"""
           if ($arrayData instanceof UnsafeArrayData) {
             $genCodeForPrimitive
           } else {
             ${genCodeForAnyElements(ctx, arrayData, keys, values, ev.value, numElements)}
           }
         """
      } else {
        s"${genCodeForAnyElements(ctx, arrayData, keys, values, ev.value, numElements)}"
      }

      s"""
         final int $numElements = $c.numElements();
         final ArrayData $keys = $c.keyArray();
         final ArrayData $values = $c.valueArray();
         $allocation
         $code
       """
    })
  }

  private def getKey(varName: String, index: String) =
    CodeGenerator.getValue(varName, childDataType.keyType, index)

  private def getValue(varName: String, index: String) =
    CodeGenerator.getValue(varName, childDataType.valueType, index)

  private def genCodeForPrimitiveElements(
      ctx: CodegenContext,
      arrayData: String,
      keys: String,
      values: String,
      resultArrayData: String,
      numElements: String,
      structSize: Int): String = {
    val unsafeArrayData = ctx.freshName("unsafeArrayData")
    val baseObject = ctx.freshName("baseObject")
    val unsafeRow = ctx.freshName("unsafeRow")
    val structsOffset = ctx.freshName("structsOffset")
    val offset = ctx.freshName("offset")
    val z = ctx.freshName("z")
    val calculateHeader = "UnsafeArrayData.calculateHeaderPortionInBytes"

    val baseOffset = "Platform.BYTE_ARRAY_OFFSET"
    val wordSize = UnsafeRow.WORD_SIZE
    val structSizeAsLong = s"${structSize}L"

    val setKey = CodeGenerator.setColumn(unsafeRow, childDataType.keyType, 0, getKey(keys, z))

    val valueAssignmentChecked = CodeGenerator.createArrayAssignment(
      unsafeRow, childDataType.valueType, values, "1", z, childDataType.valueContainsNull)

    s"""
       UnsafeArrayData $unsafeArrayData = (UnsafeArrayData)$arrayData;
       Object $baseObject = $unsafeArrayData.getBaseObject();
       final int $structsOffset = $calculateHeader($numElements) + $numElements * $wordSize;
       UnsafeRow $unsafeRow = new UnsafeRow(2);
       for (int $z = 0; $z < $numElements; $z++) {
         long $offset = $structsOffset + $z * $structSizeAsLong;
         $unsafeArrayData.setLong($z, ($offset << 32) + $structSizeAsLong);
         $unsafeRow.pointTo($baseObject, $baseOffset + $offset, $structSize);
         $setKey;
         $valueAssignmentChecked
       }
       $resultArrayData = $arrayData;
     """
  }

  private def genCodeForAnyElements(
      ctx: CodegenContext,
      arrayData: String,
      keys: String,
      values: String,
      resultArrayData: String,
      numElements: String): String = {
    val z = ctx.freshName("z")
    val isValuePrimitive = CodeGenerator.isPrimitiveType(childDataType.valueType)
    val getValueWithCheck = if (childDataType.valueContainsNull && isValuePrimitive) {
      s"$values.isNullAt($z) ? null : (Object)${getValue(values, z)}"
    } else {
      getValue(values, z)
    }

    val rowClass = classOf[GenericInternalRow].getName
    val genericArrayDataClass = classOf[GenericArrayData].getName
    val genericArrayData = ctx.freshName("genericArrayData")
    val rowObject = s"new $rowClass(new Object[]{${getKey(keys, z)}, $getValueWithCheck})"
    s"""
       $genericArrayDataClass $genericArrayData = ($genericArrayDataClass)$arrayData;
       for (int $z = 0; $z < $numElements; $z++) {
         $genericArrayData.update($z, $rowObject);
       }
       $resultArrayData = $arrayData;
     """
  }

  override def prettyName: String = "map_entries"

  override def withNewChildInternal(newChild: Expression): MapEntries = copy(child = newChild)
}

/**
 * Returns the union of all the given maps.
 */
@ExpressionDescription(
  usage = "_FUNC_(map, ...) - Returns the union of all the given maps",
  examples = """
    Examples:
      > SELECT _FUNC_(map(1, 'a', 2, 'b'), map(3, 'c'));
       {1:"a",2:"b",3:"c"}
  """,
  group = "map_funcs",
  since = "2.4.0")
case class MapConcat(children: Seq[Expression])
  extends ComplexTypeMergingExpression
  with QueryErrorsBase {

  override def checkInputDataTypes(): TypeCheckResult = {
    if (children.exists(!_.dataType.isInstanceOf[MapType])) {
      DataTypeMismatch(
        errorSubClass = "MAP_CONCAT_DIFF_TYPES",
        messageParameters = Map(
          "functionName" -> toSQLId(prettyName),
          "dataType" -> children.map(_.dataType).map(toSQLType).mkString("[", ", ", "]")
        )
      )
    } else {
      val sameTypeCheck = TypeUtils.checkForSameTypeInputExpr(children.map(_.dataType), prettyName)
      if (sameTypeCheck.isFailure) {
        sameTypeCheck
      } else {
        TypeUtils.checkForMapKeyType(dataType.keyType)
      }
    }
  }

  @transient override lazy val dataType: MapType = {
    if (children.isEmpty) {
      MapType(StringType, StringType)
    } else {
      super.dataType.asInstanceOf[MapType]
    }
  }

  override def nullable: Boolean = children.exists(_.nullable)

  private lazy val mapBuilder = new ArrayBasedMapBuilder(dataType.keyType, dataType.valueType)

  override def eval(input: InternalRow): Any = {
    val maps = children.map(_.eval(input).asInstanceOf[MapData])
    if (maps.contains(null)) {
      return null
    }

    for (map <- maps) {
      mapBuilder.putAll(map.keyArray(), map.valueArray())
    }
    mapBuilder.build()
  }

  override def doGenCode(ctx: CodegenContext, ev: ExprCode): ExprCode = {
    val mapCodes = children.map(_.genCode(ctx))
    val argsName = ctx.freshName("args")
    val hasNullName = ctx.freshName("hasNull")
    val builderTerm = ctx.addReferenceObj("mapBuilder", mapBuilder)

    val assignments = mapCodes.zip(children.map(_.nullable)).zipWithIndex.map {
      case ((m, true), i) =>
        s"""
           if (!$hasNullName) {
             ${m.code}
             if (!${m.isNull}) {
               $argsName[$i] = ${m.value};
             } else {
               $hasNullName = true;
             }
           }
         """
      case ((m, false), i) =>
        s"""
           if (!$hasNullName) {
             ${m.code}
             $argsName[$i] = ${m.value};
           }
         """
    }

    val prepareMaps = ctx.splitExpressionsWithCurrentInputs(
      expressions = assignments,
      funcName = "getMapConcatInputs",
      extraArguments = ("MapData[]", argsName) :: ("boolean", hasNullName) :: Nil,
      returnType = "boolean",
      makeSplitFunction = body =>
        s"""
           $body
           return $hasNullName;
        """,
      foldFunctions = _.map(funcCall => s"$hasNullName = $funcCall;").mkString("\n")
    )

    val idxName = ctx.freshName("idx")
    val mapMerge =
      s"""
        for (int $idxName = 0; $idxName < $argsName.length; $idxName++) {
          $builderTerm.putAll($argsName[$idxName].keyArray(), $argsName[$idxName].valueArray());
        }
        ${ev.value} = $builderTerm.build();
      """

    ev.copy(
      code = code"""
        MapData[] $argsName = new MapData[${mapCodes.size}];
        boolean $hasNullName = false;
        $prepareMaps
        boolean ${ev.isNull} = $hasNullName;
        MapData ${ev.value} = null;
        if (!$hasNullName) {
          $mapMerge
        }
      """)
  }

  override def prettyName: String = "map_concat"

  override def withNewChildrenInternal(newChildren: IndexedSeq[Expression]): MapConcat =
    copy(children = newChildren)
}

/**
 * Returns a map created from the given array of entries.
 */
@ExpressionDescription(
  usage = "_FUNC_(arrayOfEntries) - Returns a map created from the given array of entries.",
  examples = """
    Examples:
      > SELECT _FUNC_(array(struct(1, 'a'), struct(2, 'b')));
       {1:"a",2:"b"}
  """,
  group = "map_funcs",
  since = "2.4.0")
case class MapFromEntries(child: Expression)
  extends UnaryExpression
  with NullIntolerant
  with QueryErrorsBase {

  @transient
  private lazy val dataTypeDetails: Option[(MapType, Boolean, Boolean)] = child.dataType match {
    case ArrayType(
      StructType(Array(
        StructField(_, keyType, keyNullable, _),
        StructField(_, valueType, valueNullable, _))),
      containsNull) => Some((MapType(keyType, valueType, valueNullable), keyNullable, containsNull))
    case _ => None
  }

  @transient private lazy val nullEntries: Boolean = dataTypeDetails.get._3

  override def nullable: Boolean = child.nullable || nullEntries

  @transient override lazy val dataType: MapType = dataTypeDetails.get._1

  override def checkInputDataTypes(): TypeCheckResult = dataTypeDetails match {
    case Some((mapType, _, _)) =>
      TypeUtils.checkForMapKeyType(mapType.keyType)
    case None =>
      DataTypeMismatch(
        errorSubClass = "UNEXPECTED_INPUT_TYPE",
        messageParameters = Map(
          "paramIndex" -> "1",
          "requiredType" -> s"${toSQLType(ArrayType)} of pair ${toSQLType(StructType)}",
          "inputSql" -> toSQLExpr(child),
          "inputType" -> toSQLType(child.dataType)
        )
      )
  }

  private lazy val mapBuilder = new ArrayBasedMapBuilder(dataType.keyType, dataType.valueType)

  override protected def nullSafeEval(input: Any): Any = {
    val entries = input.asInstanceOf[ArrayData]
    val numEntries = entries.numElements()
    var i = 0
    if (nullEntries) {
      while (i < numEntries) {
        if (entries.isNullAt(i)) return null
        i += 1
      }
    }

    i = 0
    while (i < numEntries) {
      mapBuilder.put(entries.getStruct(i, 2))
      i += 1
    }
    mapBuilder.build()
  }

  override protected def doGenCode(ctx: CodegenContext, ev: ExprCode): ExprCode = {
    nullSafeCodeGen(ctx, ev, c => {
      val numEntries = ctx.freshName("numEntries")
      val builderTerm = ctx.addReferenceObj("mapBuilder", mapBuilder)
      val i = ctx.freshName("idx")
      ctx.nullArrayElementsSaveExec(nullEntries, ev.isNull, c) {
        s"""
           final int $numEntries = $c.numElements();
           for (int $i = 0; $i < $numEntries; $i++) {
             $builderTerm.put($c.getStruct($i, 2));
           }
           ${ev.value} = $builderTerm.build();
         """
      }
    })
  }

  override def prettyName: String = "map_from_entries"

  override protected def withNewChildInternal(newChild: Expression): MapFromEntries =
    copy(child = newChild)
}


/**
 * Common base class for [[SortArray]] and [[ArraySort]].
 */
trait ArraySortLike extends ExpectsInputTypes {
  protected def arrayExpression: Expression

  protected def nullOrder: NullOrder

  @transient private lazy val lt: Comparator[Any] = {
    val ordering = arrayExpression.dataType match {
      case _ @ ArrayType(n, _) =>
        PhysicalDataType.ordering(n)
    }
    (o1: Any, o2: Any) => {
      if (o1 == null && o2 == null) {
        0
      } else if (o1 == null) {
        nullOrder
      } else if (o2 == null) {
        -nullOrder
      } else {
        ordering.compare(o1, o2)
      }
    }
  }

  @transient private lazy val gt: Comparator[Any] = {
    val ordering = arrayExpression.dataType match {
      case _ @ ArrayType(n, _) =>
        PhysicalDataType.ordering(n)
    }

    (o1: Any, o2: Any) => {
      if (o1 == null && o2 == null) {
        0
      } else if (o1 == null) {
        -nullOrder
      } else if (o2 == null) {
        nullOrder
      } else {
        ordering.compare(o2, o1)
      }
    }
  }

  @transient lazy val elementType: DataType =
    arrayExpression.dataType.asInstanceOf[ArrayType].elementType

  private def resultArrayElementNullable: Boolean =
    arrayExpression.dataType.asInstanceOf[ArrayType].containsNull

  def sortEval(array: Any, ascending: Boolean): Any = {
    val data = array.asInstanceOf[ArrayData].toArray[AnyRef](elementType)
    if (elementType != NullType) {
      java.util.Arrays.sort(data, if (ascending) lt else gt)
    }
    new GenericArrayData(data.asInstanceOf[Array[Any]])
  }

  def sortCodegen(ctx: CodegenContext, ev: ExprCode, base: String, order: String): String = {
    val genericArrayData = classOf[GenericArrayData].getName
    val unsafeArrayData = classOf[UnsafeArrayData].getName
    val array = ctx.freshName("arr")
    val c = ctx.freshName("c")
    if (elementType == NullType) {
      s"${ev.value} = $base.copy();"
    } else {
      val elementTypeTerm = ctx.addReferenceObj("elementTypeTerm", elementType)
      val sortOrder = ctx.freshName("sortOrder")
      val o1 = ctx.freshName("o1")
      val o2 = ctx.freshName("o2")
      val jt = CodeGenerator.javaType(elementType)
      val comp = if (CodeGenerator.isPrimitiveType(elementType)) {
        val bt = CodeGenerator.boxedType(elementType)
        val v1 = ctx.freshName("v1")
        val v2 = ctx.freshName("v2")
        s"""
           $jt $v1 = (($bt) $o1).${jt}Value();
           $jt $v2 = (($bt) $o2).${jt}Value();
           int $c = ${ctx.genComp(elementType, v1, v2)};
         """
      } else {
        s"int $c = ${ctx.genComp(elementType, s"(($jt) $o1)", s"(($jt) $o2)")};"
      }
      val canPerformFastSort = CodeGenerator.isPrimitiveType(elementType) &&
        elementType != BooleanType && !resultArrayElementNullable
      val nonNullPrimitiveAscendingSort = if (canPerformFastSort) {
          val javaType = CodeGenerator.javaType(elementType)
          val primitiveTypeName = CodeGenerator.primitiveTypeName(elementType)
          s"""
             if ($order) {
               $javaType[] $array = $base.to${primitiveTypeName}Array();
               java.util.Arrays.sort($array);
               ${ev.value} = $unsafeArrayData.fromPrimitiveArray($array);
             } else
           """
        } else {
          ""
        }
      s"""
         $nonNullPrimitiveAscendingSort
         {
           Object[] $array = $base.toObjectArray($elementTypeTerm);
           final int $sortOrder = $order ? 1 : -1;
           java.util.Arrays.sort($array, new java.util.Comparator() {
             @Override public int compare(Object $o1, Object $o2) {
               if ($o1 == null && $o2 == null) {
                 return 0;
               } else if ($o1 == null) {
                 return $sortOrder * $nullOrder;
               } else if ($o2 == null) {
                 return -$sortOrder * $nullOrder;
               }
               $comp
               return $sortOrder * $c;
             }
           });
           ${ev.value} = new $genericArrayData($array);
         }
       """
    }
  }

}

object ArraySortLike {
  type NullOrder = Int
  // Least: place null element at the first of the array for ascending order
  // Greatest: place null element at the end of the array for ascending order
  object NullOrder {
    val Least: NullOrder = -1
    val Greatest: NullOrder = 1
  }
}

/**
 * Sorts the input array in ascending / descending order according to the natural ordering of
 * the array elements and returns it.
 */
// scalastyle:off line.size.limit
@ExpressionDescription(
  usage = """
    _FUNC_(array[, ascendingOrder]) - Sorts the input array in ascending or descending order
      according to the natural ordering of the array elements. NaN is greater than any non-NaN
      elements for double/float type. Null elements will be placed at the beginning of the returned
      array in ascending order or at the end of the returned array in descending order.
  """,
  examples = """
    Examples:
      > SELECT _FUNC_(array('b', 'd', null, 'c', 'a'), true);
       [null,"a","b","c","d"]
  """,
  group = "array_funcs",
  since = "1.5.0")
// scalastyle:on line.size.limit
case class SortArray(base: Expression, ascendingOrder: Expression)
  extends BinaryExpression with ArraySortLike with NullIntolerant with QueryErrorsBase {

  def this(e: Expression) = this(e, Literal(true))

  override def left: Expression = base
  override def right: Expression = ascendingOrder
  override def dataType: DataType = base.dataType
  override def inputTypes: Seq[AbstractDataType] = Seq(ArrayType, BooleanType)

  override def arrayExpression: Expression = base
  override def nullOrder: NullOrder = NullOrder.Least

  override def checkInputDataTypes(): TypeCheckResult = base.dataType match {
    case ArrayType(dt, _) if RowOrdering.isOrderable(dt) =>
      ascendingOrder match {
        case Literal(_: Boolean, BooleanType) =>
          TypeCheckResult.TypeCheckSuccess
        case _ =>
          DataTypeMismatch(
            errorSubClass = "UNEXPECTED_INPUT_TYPE",
            messageParameters = Map(
              "paramIndex" -> "2",
              "requiredType" -> toSQLType(BooleanType),
              "inputSql" -> toSQLExpr(ascendingOrder),
              "inputType" -> toSQLType(ascendingOrder.dataType))
          )
      }
    case ArrayType(dt, _) =>
      DataTypeMismatch(
        errorSubClass = "INVALID_ORDERING_TYPE",
        messageParameters = Map(
          "functionName" -> toSQLId(prettyName),
          "dataType" -> toSQLType(base.dataType)
        )
      )
    case _ =>
      DataTypeMismatch(
        errorSubClass = "UNEXPECTED_INPUT_TYPE",
        messageParameters = Map(
          "paramIndex" -> "1",
          "requiredType" -> toSQLType(ArrayType),
          "inputSql" -> toSQLExpr(base),
          "inputType" -> toSQLType(base.dataType))
      )
  }

  override def nullSafeEval(array: Any, ascending: Any): Any = {
    sortEval(array, ascending.asInstanceOf[Boolean])
  }

  override def doGenCode(ctx: CodegenContext, ev: ExprCode): ExprCode = {
    nullSafeCodeGen(ctx, ev, (b, order) => sortCodegen(ctx, ev, b, order))
  }

  override def prettyName: String = "sort_array"

  override protected def withNewChildrenInternal(
      newLeft: Expression, newRight: Expression): SortArray =
    copy(base = newLeft, ascendingOrder = newRight)
}

/**
 * Returns a random permutation of the given array.
 */
@ExpressionDescription(
  usage = "_FUNC_(array) - Returns a random permutation of the given array.",
  examples = """
    Examples:
      > SELECT _FUNC_(array(1, 20, 3, 5));
       [3,1,5,20]
      > SELECT _FUNC_(array(1, 20, null, 3));
       [20,null,3,1]
  """,
  note = """
    The function is non-deterministic.
  """,
  group = "array_funcs",
  since = "2.4.0")
case class Shuffle(child: Expression, randomSeed: Option[Long] = None) extends UnaryExpression
  with ExpectsInputTypes with Nondeterministic with ExpressionWithRandomSeed {

  def this(child: Expression) = this(child, None)

  override def stateful: Boolean = true

  override def seedExpression: Expression = randomSeed.map(Literal.apply).getOrElse(UnresolvedSeed)

  override def withNewSeed(seed: Long): Shuffle = copy(randomSeed = Some(seed))

  override lazy val resolved: Boolean =
    childrenResolved && checkInputDataTypes().isSuccess && randomSeed.isDefined

  override def inputTypes: Seq[AbstractDataType] = Seq(ArrayType)

  override def dataType: DataType = child.dataType

  private def resultArrayElementNullable = dataType.asInstanceOf[ArrayType].containsNull

  @transient lazy val elementType: DataType = dataType.asInstanceOf[ArrayType].elementType

  @transient private[this] var random: RandomIndicesGenerator = _

  override protected def initializeInternal(partitionIndex: Int): Unit = {
    random = RandomIndicesGenerator(randomSeed.get + partitionIndex)
  }

  override protected def evalInternal(input: InternalRow): Any = {
    val value = child.eval(input)
    if (value == null) {
      null
    } else {
      val source = value.asInstanceOf[ArrayData]
      val numElements = source.numElements()
      val indices = random.getNextIndices(numElements)
      new GenericArrayData(indices.map(source.get(_, elementType)))
    }
  }

  override protected def doGenCode(ctx: CodegenContext, ev: ExprCode): ExprCode = {
    nullSafeCodeGen(ctx, ev, c => shuffleArrayCodeGen(ctx, ev, c))
  }

  private def shuffleArrayCodeGen(ctx: CodegenContext, ev: ExprCode, childName: String): String = {
    val randomClass = classOf[RandomIndicesGenerator].getName

    val rand = ctx.addMutableState(randomClass, "rand", forceInline = true)
    ctx.addPartitionInitializationStatement(
      s"$rand = new $randomClass(${randomSeed.get}L + partitionIndex);")

    val numElements = ctx.freshName("numElements")
    val arrayData = ctx.freshName("arrayData")
    val indices = ctx.freshName("indices")
    val i = ctx.freshName("i")

    val initialization = CodeGenerator.createArrayData(
      arrayData, elementType, numElements, s" $prettyName failed.")
    val assignment = CodeGenerator.createArrayAssignment(arrayData, elementType, childName,
      i, s"$indices[$i]", resultArrayElementNullable)

    s"""
       int $numElements = $childName.numElements();
       int[] $indices = $rand.getNextIndices($numElements);
       $initialization
       for (int $i = 0; $i < $numElements; $i++) {
         $assignment
       }
       ${ev.value} = $arrayData;
     """
  }

  override def withNewChildInternal(newChild: Expression): Shuffle = copy(child = newChild)
}

/**
 * Returns a reversed string or an array with reverse order of elements.
 */
@ExpressionDescription(
  usage = "_FUNC_(array) - Returns a reversed string or an array with reverse order of elements.",
  examples = """
    Examples:
      > SELECT _FUNC_('Spark SQL');
       LQS krapS
      > SELECT _FUNC_(array(2, 1, 4, 3));
       [3,4,1,2]
  """,
  group = "collection_funcs",
  since = "1.5.0",
  note = """
    Reverse logic for arrays is available since 2.4.0.
  """
)
case class Reverse(child: Expression)
  extends UnaryExpression with ImplicitCastInputTypes with NullIntolerant {

  // Input types are utilized by type coercion in ImplicitTypeCasts.
  override def inputTypes: Seq[AbstractDataType] = Seq(TypeCollection(StringType, ArrayType))

  override def dataType: DataType = child.dataType

  private def resultArrayElementNullable = dataType.asInstanceOf[ArrayType].containsNull

  override def nullSafeEval(input: Any): Any = doReverse(input)

  @transient private lazy val doReverse: Any => Any = dataType match {
    case ArrayType(elementType, _) =>
      input => {
        val arrayData = input.asInstanceOf[ArrayData]
        new GenericArrayData(arrayData.toObjectArray(elementType).reverse)
      }
    case StringType => _.asInstanceOf[UTF8String].reverse()
  }

  override def doGenCode(ctx: CodegenContext, ev: ExprCode): ExprCode = {
    nullSafeCodeGen(ctx, ev, c => dataType match {
      case _: StringType => stringCodeGen(ev, c)
      case _: ArrayType => arrayCodeGen(ctx, ev, c)
    })
  }

  private def stringCodeGen(ev: ExprCode, childName: String): String = {
    s"${ev.value} = ($childName).reverse();"
  }

  private def arrayCodeGen(ctx: CodegenContext, ev: ExprCode, childName: String): String = {

    val numElements = ctx.freshName("numElements")
    val arrayData = ctx.freshName("arrayData")

    val i = ctx.freshName("i")
    val j = ctx.freshName("j")

    val elementType = dataType.asInstanceOf[ArrayType].elementType
    val initialization = CodeGenerator.createArrayData(
      arrayData, elementType, numElements, s" $prettyName failed.")
    val assignment = CodeGenerator.createArrayAssignment(
      arrayData, elementType, childName, i, j, resultArrayElementNullable)

    s"""
       final int $numElements = $childName.numElements();
       $initialization
       for (int $i = 0; $i < $numElements; $i++) {
         int $j = $numElements - $i - 1;
         $assignment
       }
       ${ev.value} = $arrayData;
     """
  }

  override def prettyName: String = "reverse"

  override protected def withNewChildInternal(newChild: Expression): Reverse =
    copy(child = newChild)
}

/**
 * Checks if the array (left) has the element (right)
 */
@ExpressionDescription(
  usage = "_FUNC_(array, value) - Returns true if the array contains the value.",
  examples = """
    Examples:
      > SELECT _FUNC_(array(1, 2, 3), 2);
       true
  """,
  group = "array_funcs",
  since = "1.5.0")
case class ArrayContains(left: Expression, right: Expression)
  extends BinaryExpression with ImplicitCastInputTypes with NullIntolerant with Predicate
  with QueryErrorsBase {

  @transient private lazy val ordering: Ordering[Any] =
    TypeUtils.getInterpretedOrdering(right.dataType)

  override def inputTypes: Seq[AbstractDataType] = {
    (left.dataType, right.dataType) match {
      case (_, NullType) => Seq.empty
      case (ArrayType(e1, hasNull), e2) =>
        TypeCoercion.findWiderTypeWithoutStringPromotionForTwo(e1, e2) match {
          case Some(dt) => Seq(ArrayType(dt, hasNull), dt)
          case _ => Seq.empty
        }
      case _ => Seq.empty
    }
  }

  override def checkInputDataTypes(): TypeCheckResult = {
    (left.dataType, right.dataType) match {
      case (_, NullType) | (NullType, _) =>
        DataTypeMismatch(
          errorSubClass = "NULL_TYPE",
          messageParameters = Map("functionName" -> toSQLId(prettyName)))
      case (l, _) if !ArrayType.acceptsType(l) =>
        DataTypeMismatch(
          errorSubClass = "UNEXPECTED_INPUT_TYPE",
          messageParameters = Map(
            "paramIndex" -> "1",
            "requiredType" -> toSQLType(ArrayType),
            "inputSql" -> toSQLExpr(left),
            "inputType" -> toSQLType(left.dataType))
        )
      case (ArrayType(e1, _), e2) if DataTypeUtils.sameType(e1, e2) =>
        TypeUtils.checkForOrderingExpr(e2, prettyName)
      case _ =>
        DataTypeMismatch(
          errorSubClass = "ARRAY_FUNCTION_DIFF_TYPES",
          messageParameters = Map(
            "functionName" -> toSQLId(prettyName),
            "dataType" -> toSQLType(ArrayType),
            "leftType" -> toSQLType(left.dataType),
            "rightType" -> toSQLType(right.dataType)
          )
        )
    }
  }

  override def nullable: Boolean = {
    left.nullable || right.nullable || left.dataType.asInstanceOf[ArrayType].containsNull
  }

  override def nullSafeEval(arr: Any, value: Any): Any = {
    var hasNull = false
    arr.asInstanceOf[ArrayData].foreach(right.dataType, (i, v) =>
      if (v == null) {
        hasNull = true
      } else if (ordering.equiv(v, value)) {
        return true
      }
    )
    if (hasNull) {
      null
    } else {
      false
    }
  }

  override def doGenCode(ctx: CodegenContext, ev: ExprCode): ExprCode = {
    nullSafeCodeGen(ctx, ev, (arr, value) => {
      val i = ctx.freshName("i")
      val getValue = CodeGenerator.getValue(arr, right.dataType, i)
      val loopBodyCode = if (nullable) {
        s"""
           if ($arr.isNullAt($i)) {
              ${ev.isNull} = true;
           } else if (${ctx.genEqual(right.dataType, value, getValue)}) {
              ${ev.isNull} = false;
              ${ev.value} = true;
              break;
           }
         """
      } else {
        s"""
           if (${ctx.genEqual(right.dataType, value, getValue)}) {
             ${ev.value} = true;
             break;
           }
         """
      }
      s"""
         for (int $i = 0; $i < $arr.numElements(); $i ++) {
           $loopBodyCode
         }
       """
    })
  }

  override def prettyName: String = "array_contains"

  override protected def withNewChildrenInternal(
      newLeft: Expression, newRight: Expression): ArrayContains =
    copy(left = newLeft, right = newRight)
}

@ExpressionDescription(
  usage = """
      _FUNC_(array, element) - Add the element at the beginning of the array passed as first
      argument. Type of element should be the same as the type of the elements of the array.
      Null element is also prepended to the array. But if the array passed is NULL
      output is NULL
    """,
  examples = """
    Examples:
      > SELECT _FUNC_(array('b', 'd', 'c', 'a'), 'd');
       ["d","b","d","c","a"]
      > SELECT _FUNC_(array(1, 2, 3, null), null);
       [null,1,2,3,null]
      > SELECT _FUNC_(CAST(null as Array<Int>), 2);
       NULL
  """,
  group = "array_funcs",
  since = "3.5.0")
case class ArrayPrepend(left: Expression, right: Expression) extends RuntimeReplaceable
  with ImplicitCastInputTypes with BinaryLike[Expression] with QueryErrorsBase {

  override lazy val replacement: Expression = new ArrayInsert(left, Literal(1), right)

  override def inputTypes: Seq[AbstractDataType] = {
    (left.dataType, right.dataType) match {
      case (ArrayType(e1, hasNull), e2) =>
        TypeCoercion.findTightestCommonType(e1, e2) match {
          case Some(dt) => Seq(ArrayType(dt, hasNull), dt)
          case _ => Seq.empty
        }
      case _ => Seq.empty
    }
  }

  override def checkInputDataTypes(): TypeCheckResult = {
    (left.dataType, right.dataType) match {
      case (ArrayType(e1, _), e2) if DataTypeUtils.sameType(e1, e2) =>
        TypeCheckResult.TypeCheckSuccess
      case (ArrayType(e1, _), e2) => DataTypeMismatch(
        errorSubClass = "ARRAY_FUNCTION_DIFF_TYPES",
        messageParameters = Map(
          "functionName" -> toSQLId(prettyName),
          "leftType" -> toSQLType(left.dataType),
          "rightType" -> toSQLType(right.dataType),
          "dataType" -> toSQLType(ArrayType)
        ))
      case _ =>
        DataTypeMismatch(
          errorSubClass = "UNEXPECTED_INPUT_TYPE",
          messageParameters = Map(
            "paramIndex" -> "0",
            "requiredType" -> toSQLType(ArrayType),
            "inputSql" -> toSQLExpr(left),
            "inputType" -> toSQLType(left.dataType)
          )
        )
    }
  }

  override def prettyName: String = "array_prepend"

  override protected def withNewChildrenInternal(
      newLeft: Expression, newRight: Expression): ArrayPrepend =
    copy(left = newLeft, right = newRight)
}

/**
 * Checks if the two arrays contain at least one common element.
 */
// scalastyle:off line.size.limit
@ExpressionDescription(
  usage = "_FUNC_(a1, a2) - Returns true if a1 contains at least a non-null element present also in a2. If the arrays have no common element and they are both non-empty and either of them contains a null element null is returned, false otherwise.",
  examples = """
    Examples:
      > SELECT _FUNC_(array(1, 2, 3), array(3, 4, 5));
       true
  """,
  group = "array_funcs",
  since = "2.4.0")
// scalastyle:off line.size.limit
case class ArraysOverlap(left: Expression, right: Expression)
  extends BinaryArrayExpressionWithImplicitCast with NullIntolerant with Predicate {

  override def checkInputDataTypes(): TypeCheckResult = super.checkInputDataTypes() match {
    case TypeCheckResult.TypeCheckSuccess =>
      TypeUtils.checkForOrderingExpr(elementType, prettyName)
    case failure => failure
  }

  @transient private lazy val ordering: Ordering[Any] =
    TypeUtils.getInterpretedOrdering(elementType)

  @transient private lazy val doEvaluation = if (TypeUtils.typeWithProperEquals(elementType)) {
    fastEval _
  } else {
    bruteForceEval _
  }

  override def nullable: Boolean = {
    left.nullable || right.nullable || leftArrayElementNullable || rightArrayElementNullable
  }

  override def nullSafeEval(a1: Any, a2: Any): Any = {
    doEvaluation(a1.asInstanceOf[ArrayData], a2.asInstanceOf[ArrayData])
  }

  /**
   * A fast implementation which puts all the elements from the smaller array in a set
   * and then performs a lookup on it for each element of the bigger one.
   * This eval mode works only for data types which implements properly the equals method.
   */
  private def fastEval(arr1: ArrayData, arr2: ArrayData): Any = {
    var hasNull = false
    val (bigger, smaller) = if (arr1.numElements() > arr2.numElements()) {
      (arr1, arr2)
    } else {
      (arr2, arr1)
    }
    if (smaller.numElements() > 0) {
      val smallestSet = new java.util.HashSet[Any]()
      smaller.foreach(elementType, (_, v) =>
        if (v == null) {
          hasNull = true
        } else {
          smallestSet.add(v)
        })
      bigger.foreach(elementType, (_, v1) =>
        if (v1 == null) {
          hasNull = true
        } else if (smallestSet.contains(v1)) {
          return true
        }
      )
    }
    if (hasNull) {
      null
    } else {
      false
    }
  }

  /**
   * A slower evaluation which performs a nested loop and supports all the data types.
   */
  private def bruteForceEval(arr1: ArrayData, arr2: ArrayData): Any = {
    var hasNull = false
    if (arr1.numElements() > 0 && arr2.numElements() > 0) {
      arr1.foreach(elementType, (_, v1) =>
        if (v1 == null) {
          hasNull = true
        } else {
          arr2.foreach(elementType, (_, v2) =>
            if (v2 == null) {
              hasNull = true
            } else if (ordering.equiv(v1, v2)) {
              return true
            }
          )
        })
    }
    if (hasNull) {
      null
    } else {
      false
    }
  }

  override def doGenCode(ctx: CodegenContext, ev: ExprCode): ExprCode = {
    nullSafeCodeGen(ctx, ev, (a1, a2) => {
      val smaller = ctx.freshName("smallerArray")
      val bigger = ctx.freshName("biggerArray")
      val comparisonCode = if (TypeUtils.typeWithProperEquals(elementType)) {
        fastCodegen(ctx, ev, smaller, bigger)
      } else {
        bruteForceCodegen(ctx, ev, smaller, bigger)
      }
      s"""
         ArrayData $smaller;
         ArrayData $bigger;
         if ($a1.numElements() > $a2.numElements()) {
           $bigger = $a1;
           $smaller = $a2;
         } else {
           $smaller = $a1;
           $bigger = $a2;
         }
         if ($smaller.numElements() > 0) {
           $comparisonCode
         }
       """
    })
  }

  /**
   * Code generation for a fast implementation which puts all the elements from the smaller array
   * in a set and then performs a lookup on it for each element of the bigger one.
   * It works only for data types which implements properly the equals method.
   */
  private def fastCodegen(ctx: CodegenContext, ev: ExprCode, smaller: String, bigger: String): String = {
    val i = ctx.freshName("i")
    val getFromSmaller = CodeGenerator.getValue(smaller, elementType, i)
    val getFromBigger = CodeGenerator.getValue(bigger, elementType, i)
    val javaElementClass = CodeGenerator.boxedType(elementType)
    val javaSet = classOf[java.util.HashSet[_]].getName
    val set = ctx.freshName("set")
    val addToSetFromSmallerCode = nullSafeElementCodegen(
      smaller, i, s"$set.add($getFromSmaller);", s"${ev.isNull} = true;")
    val setIsNullCode = if (nullable) s"${ev.isNull} = false;" else ""
    val elementIsInSetCode = nullSafeElementCodegen(
      bigger,
      i,
      s"""
         if ($set.contains($getFromBigger)) {
           $setIsNullCode
           ${ev.value} = true;
           break;
         }
       """,
      s"${ev.isNull} = true;")
    s"""
       $javaSet<$javaElementClass> $set = new $javaSet<$javaElementClass>();
       for (int $i = 0; $i < $smaller.numElements(); $i ++) {
         $addToSetFromSmallerCode
       }
       for (int $i = 0; $i < $bigger.numElements(); $i ++) {
         $elementIsInSetCode
       }
     """
  }

  /**
   * Code generation for a slower evaluation which performs a nested loop and supports all the data types.
   */
  private def bruteForceCodegen(ctx: CodegenContext, ev: ExprCode, smaller: String, bigger: String): String = {
    val i = ctx.freshName("i")
    val j = ctx.freshName("j")
    val getFromSmaller = CodeGenerator.getValue(smaller, elementType, j)
    val getFromBigger = CodeGenerator.getValue(bigger, elementType, i)
    val setIsNullCode = if (nullable) s"${ev.isNull} = false;" else ""
    val compareValues = nullSafeElementCodegen(
      smaller,
      j,
      s"""
         if (${ctx.genEqual(elementType, getFromSmaller, getFromBigger)}) {
           $setIsNullCode
           ${ev.value} = true;
         }
       """,
      s"${ev.isNull} = true;")
    val isInSmaller = nullSafeElementCodegen(
      bigger,
      i,
      s"""
         for (int $j = 0; $j < $smaller.numElements() && !${ev.value}; $j ++) {
           $compareValues
         }
       """,
      s"${ev.isNull} = true;")
    s"""
       for (int $i = 0; $i < $bigger.numElements() && !${ev.value}; $i ++) {
         $isInSmaller
       }
     """
  }

  def nullSafeElementCodegen(
      arrayVar: String,
      index: String,
      code: String,
      isNullCode: String): String = {
    if (inputTypes.exists(_.asInstanceOf[ArrayType].containsNull)) {
      s"""
         if ($arrayVar.isNullAt($index)) {
           $isNullCode
         } else {
           $code
         }
       """
    } else {
      code
    }
  }

  override def prettyName: String = "arrays_overlap"

  override protected def withNewChildrenInternal(
      newLeft: Expression, newRight: Expression): ArraysOverlap =
    copy(left = newLeft, right = newRight)
}

/**
 * Slices an array according to the requested start index and length
 */
// scalastyle:off line.size.limit
@ExpressionDescription(
  usage = "_FUNC_(x, start, length) - Subsets array x starting from index start (array indices start at 1, or starting from the end if start is negative) with the specified length.",
  examples = """
    Examples:
      > SELECT _FUNC_(array(1, 2, 3, 4), 2, 2);
       [2,3]
      > SELECT _FUNC_(array(1, 2, 3, 4), -2, 2);
       [3,4]
  """,
  group = "array_funcs",
  since = "2.4.0")
// scalastyle:on line.size.limit
case class Slice(x: Expression, start: Expression, length: Expression)
  extends TernaryExpression with ImplicitCastInputTypes with NullIntolerant {

  override def dataType: DataType = x.dataType

  private def resultArrayElementNullable = dataType.asInstanceOf[ArrayType].containsNull

  override def inputTypes: Seq[AbstractDataType] = Seq(ArrayType, IntegerType, IntegerType)

  override def first: Expression = x
  override def second: Expression = start
  override def third: Expression = length

  @transient private lazy val elementType: DataType = x.dataType.asInstanceOf[ArrayType].elementType

  override def nullSafeEval(xVal: Any, startVal: Any, lengthVal: Any): Any = {
    val startInt = startVal.asInstanceOf[Int]
    val lengthInt = lengthVal.asInstanceOf[Int]
    val arr = xVal.asInstanceOf[ArrayData]
    val startIndex = if (startInt == 0) {
      throw QueryExecutionErrors.unexpectedValueForStartInFunctionError(prettyName)
    } else if (startInt < 0) {
      startInt + arr.numElements()
    } else {
      startInt - 1
    }
    if (lengthInt < 0) {
      throw QueryExecutionErrors.unexpectedValueForLengthInFunctionError(prettyName)
    }
    // startIndex can be negative if start is negative and its absolute value is greater than the
    // number of elements in the array
    if (startIndex < 0 || startIndex >= arr.numElements()) {
      return new GenericArrayData(Array.empty[AnyRef])
    }
    val data = arr.toSeq[AnyRef](elementType)
    new GenericArrayData(data.slice(startIndex, startIndex + lengthInt))
  }

  override def doGenCode(ctx: CodegenContext, ev: ExprCode): ExprCode = {
    nullSafeCodeGen(ctx, ev, (x, start, length) => {
      val startIdx = ctx.freshName("startIdx")
      val resLength = ctx.freshName("resLength")
      val defaultIntValue = CodeGenerator.defaultValue(CodeGenerator.JAVA_INT, false)
      s"""
         ${CodeGenerator.JAVA_INT} $startIdx = $defaultIntValue;
         ${CodeGenerator.JAVA_INT} $resLength = $defaultIntValue;
         if ($start == 0) {
           throw QueryExecutionErrors.unexpectedValueForStartInFunctionError("$prettyName");
         } else if ($start < 0) {
           $startIdx = $start + $x.numElements();
         } else {
           // arrays in SQL are 1-based instead of 0-based
           $startIdx = $start - 1;
         }
         if ($length < 0) {
           throw QueryExecutionErrors.unexpectedValueForLengthInFunctionError("$prettyName");
         } else if ($length > $x.numElements() - $startIdx) {
           $resLength = $x.numElements() - $startIdx;
         } else {
           $resLength = $length;
         }
         ${genCodeForResult(ctx, ev, x, startIdx, resLength)}
       """
    })
  }

  def genCodeForResult(
      ctx: CodegenContext,
      ev: ExprCode,
      inputArray: String,
      startIdx: String,
      resLength: String): String = {
    val values = ctx.freshName("values")
    val i = ctx.freshName("i")
    val genericArrayData = classOf[GenericArrayData].getName

    val allocation = CodeGenerator.createArrayData(
      values, elementType, resLength, s" $prettyName failed.")
    val assignment = CodeGenerator.createArrayAssignment(values, elementType, inputArray,
      i, s"$i + $startIdx", resultArrayElementNullable)

    s"""
       if ($startIdx < 0 || $startIdx >= $inputArray.numElements()) {
         ${ev.value} = new $genericArrayData(new Object[0]);
       } else {
         $allocation
         for (int $i = 0; $i < $resLength; $i ++) {
           $assignment
         }
         ${ev.value} = $values;
       }
     """
  }

  override protected def withNewChildrenInternal(
      newFirst: Expression, newSecond: Expression, newThird: Expression): Slice =
    copy(x = newFirst, start = newSecond, length = newThird)
}

/**
 * Creates a String containing all the elements of the input array separated by the delimiter.
 */
@ExpressionDescription(
  usage = """
    _FUNC_(array, delimiter[, nullReplacement]) - Concatenates the elements of the given array
      using the delimiter and an optional string to replace nulls. If no value is set for
      nullReplacement, any null value is filtered.""",
  examples = """
    Examples:
      > SELECT _FUNC_(array('hello', 'world'), ' ');
       hello world
      > SELECT _FUNC_(array('hello', null ,'world'), ' ');
       hello world
      > SELECT _FUNC_(array('hello', null ,'world'), ' ', ',');
       hello , world
  """,
  group = "array_funcs",
  since = "2.4.0")
case class ArrayJoin(
    array: Expression,
    delimiter: Expression,
    nullReplacement: Option[Expression]) extends Expression with ExpectsInputTypes {

  def this(array: Expression, delimiter: Expression) = this(array, delimiter, None)

  def this(array: Expression, delimiter: Expression, nullReplacement: Expression) =
    this(array, delimiter, Some(nullReplacement))

  override def inputTypes: Seq[AbstractDataType] = if (nullReplacement.isDefined) {
    Seq(ArrayType(StringType), StringType, StringType)
  } else {
    Seq(ArrayType(StringType), StringType)
  }

  override def children: Seq[Expression] = if (nullReplacement.isDefined) {
    Seq(array, delimiter, nullReplacement.get)
  } else {
    Seq(array, delimiter)
  }

  override protected def withNewChildrenInternal(newChildren: IndexedSeq[Expression]): Expression =
    if (nullReplacement.isDefined) {
      copy(
        array = newChildren(0),
        delimiter = newChildren(1),
        nullReplacement = Some(newChildren(2)))
    } else {
      copy(array = newChildren(0), delimiter = newChildren(1))
    }

  override def nullable: Boolean = children.exists(_.nullable)

  override def foldable: Boolean = children.forall(_.foldable)

  override def eval(input: InternalRow): Any = {
    val arrayEval = array.eval(input)
    if (arrayEval == null) return null
    val delimiterEval = delimiter.eval(input)
    if (delimiterEval == null) return null
    val nullReplacementEval = nullReplacement.map(_.eval(input))
    if (nullReplacementEval.contains(null)) return null

    val buffer = new UTF8StringBuilder()
    var firstItem = true
    val nullHandling = nullReplacementEval match {
      case Some(rep) => (prependDelimiter: Boolean) => {
        if (!prependDelimiter) {
          buffer.append(delimiterEval.asInstanceOf[UTF8String])
        }
        buffer.append(rep.asInstanceOf[UTF8String])
        true
      }
      case None => (_: Boolean) => false
    }
    arrayEval.asInstanceOf[ArrayData].foreach(StringType, (_, item) => {
      if (item == null) {
        if (nullHandling(firstItem)) {
          firstItem = false
        }
      } else {
        if (!firstItem) {
          buffer.append(delimiterEval.asInstanceOf[UTF8String])
        }
        buffer.append(item.asInstanceOf[UTF8String])
        firstItem = false
      }
    })
    buffer.build()
  }

  override protected def doGenCode(ctx: CodegenContext, ev: ExprCode): ExprCode = {
    val code = nullReplacement match {
      case Some(replacement) =>
        val replacementGen = replacement.genCode(ctx)
        val nullHandling = (buffer: String, delimiter: String, firstItem: String) => {
          s"""
             if (!$firstItem) {
               $buffer.append($delimiter);
             }
             $buffer.append(${replacementGen.value});
             $firstItem = false;
           """
        }
        val execCode = if (replacement.nullable) {
          ctx.nullSafeExec(replacement.nullable, replacementGen.isNull) {
            genCodeForArrayAndDelimiter(ctx, ev, nullHandling)
          }
        } else {
          genCodeForArrayAndDelimiter(ctx, ev, nullHandling)
        }
        s"""
           ${replacementGen.code}
           $execCode
         """
      case None => genCodeForArrayAndDelimiter(ctx, ev,
        (_: String, _: String, _: String) => "// nulls are ignored")
    }
    if (nullable) {
      ev.copy(
        code"""
           boolean ${ev.isNull} = true;
           UTF8String ${ev.value} = null;
           $code
         """)
    } else {
      ev.copy(
        code"""
           UTF8String ${ev.value} = null;
           $code
         """, FalseLiteral)
    }
  }

  private def genCodeForArrayAndDelimiter(
      ctx: CodegenContext,
      ev: ExprCode,
      nullEval: (String, String, String) => String): String = {
    val arrayGen = array.genCode(ctx)
    val delimiterGen = delimiter.genCode(ctx)
    val buffer = ctx.freshName("buffer")
    val bufferClass = classOf[UTF8StringBuilder].getName
    val i = ctx.freshName("i")
    val firstItem = ctx.freshName("firstItem")
    val resultCode =
      s"""
         $bufferClass $buffer = new $bufferClass();
         boolean $firstItem = true;
         for (int $i = 0; $i < ${arrayGen.value}.numElements(); $i ++) {
           if (${arrayGen.value}.isNullAt($i)) {
             ${nullEval(buffer, delimiterGen.value, firstItem)}
           } else {
             if (!$firstItem) {
               $buffer.append(${delimiterGen.value});
             }
             $buffer.append(${CodeGenerator.getValue(arrayGen.value, StringType, i)});
             $firstItem = false;
           }
         }
         ${ev.value} = $buffer.build();"""

    if (array.nullable || delimiter.nullable) {
      arrayGen.code + ctx.nullSafeExec(array.nullable, arrayGen.isNull) {
        delimiterGen.code + ctx.nullSafeExec(delimiter.nullable, delimiterGen.isNull) {
          s"""
             ${ev.isNull} = false;
             $resultCode"""
        }
      }
    } else {
      s"""
         ${arrayGen.code}
         ${delimiterGen.code}
         $resultCode"""
    }
  }

  override def dataType: DataType = StringType

  override def prettyName: String = "array_join"
}

/**
 * Returns the minimum value in the array.
 */
@ExpressionDescription(
  usage = """
    _FUNC_(array) - Returns the minimum value in the array. NaN is greater than
    any non-NaN elements for double/float type. NULL elements are skipped.""",
  examples = """
    Examples:
      > SELECT _FUNC_(array(1, 20, null, 3));
       1
  """,
  group = "array_funcs",
  since = "2.4.0")
case class ArrayMin(child: Expression)
  extends UnaryExpression with ImplicitCastInputTypes with NullIntolerant {

  override def nullable: Boolean = true

  override def inputTypes: Seq[AbstractDataType] = Seq(ArrayType)

  @transient private lazy val ordering = TypeUtils.getInterpretedOrdering(dataType)

  override def checkInputDataTypes(): TypeCheckResult = {
    val typeCheckResult = super.checkInputDataTypes()
    if (typeCheckResult.isSuccess) {
      TypeUtils.checkForOrderingExpr(dataType, prettyName)
    } else {
      typeCheckResult
    }
  }

  override protected def doGenCode(ctx: CodegenContext, ev: ExprCode): ExprCode = {
    val childGen = child.genCode(ctx)
    val javaType = CodeGenerator.javaType(dataType)
    val i = ctx.freshName("i")
    val item = ExprCode(EmptyBlock,
      isNull = JavaCode.isNullExpression(s"${childGen.value}.isNullAt($i)"),
      value = JavaCode.expression(CodeGenerator.getValue(childGen.value, dataType, i), dataType))
    ev.copy(code =
      code"""
         ${childGen.code}
         boolean ${ev.isNull} = true;
         $javaType ${ev.value} = ${CodeGenerator.defaultValue(dataType)};
         if (!${childGen.isNull}) {
           for (int $i = 0; $i < ${childGen.value}.numElements(); $i ++) {
             ${ctx.reassignIfSmaller(dataType, ev, item)}
           }
         }
      """)
  }

  override protected def nullSafeEval(input: Any): Any = {
    var min: Any = null
    input.asInstanceOf[ArrayData].foreach(dataType, (_, item) =>
      if (item != null && (min == null || ordering.lt(item, min))) {
        min = item
      }
    )
    min
  }

  @transient override lazy val dataType: DataType = child.dataType match {
    case ArrayType(dt, _) => dt
    case _ => throw new IllegalStateException(s"$prettyName accepts only arrays.")
  }

  override def prettyName: String = "array_min"

  override protected def withNewChildInternal(newChild: Expression): ArrayMin =
    copy(child = newChild)
}

/**
 * Returns the maximum value in the array.
 */
@ExpressionDescription(
  usage = """
    _FUNC_(array) - Returns the maximum value in the array. NaN is greater than
    any non-NaN elements for double/float type. NULL elements are skipped.""",
  examples = """
    Examples:
      > SELECT _FUNC_(array(1, 20, null, 3));
       20
  """,
  group = "array_funcs",
  since = "2.4.0")
case class ArrayMax(child: Expression)
  extends UnaryExpression with ImplicitCastInputTypes with NullIntolerant {

  override def nullable: Boolean = true

  override def inputTypes: Seq[AbstractDataType] = Seq(ArrayType)

  @transient private lazy val ordering = TypeUtils.getInterpretedOrdering(dataType)

  override def checkInputDataTypes(): TypeCheckResult = {
    val typeCheckResult = super.checkInputDataTypes()
    if (typeCheckResult.isSuccess) {
      TypeUtils.checkForOrderingExpr(dataType, prettyName)
    } else {
      typeCheckResult
    }
  }

  override protected def doGenCode(ctx: CodegenContext, ev: ExprCode): ExprCode = {
    val childGen = child.genCode(ctx)
    val javaType = CodeGenerator.javaType(dataType)
    val i = ctx.freshName("i")
    val item = ExprCode(EmptyBlock,
      isNull = JavaCode.isNullExpression(s"${childGen.value}.isNullAt($i)"),
      value = JavaCode.expression(CodeGenerator.getValue(childGen.value, dataType, i), dataType))
    ev.copy(code =
      code"""
         ${childGen.code}
         boolean ${ev.isNull} = true;
         $javaType ${ev.value} = ${CodeGenerator.defaultValue(dataType)};
         if (!${childGen.isNull}) {
           for (int $i = 0; $i < ${childGen.value}.numElements(); $i ++) {
             ${ctx.reassignIfGreater(dataType, ev, item)}
           }
         }
      """)
  }

  override protected def nullSafeEval(input: Any): Any = {
    var max: Any = null
    input.asInstanceOf[ArrayData].foreach(dataType, (_, item) =>
      if (item != null && (max == null || ordering.gt(item, max))) {
        max = item
      }
    )
    max
  }

  @transient override lazy val dataType: DataType = child.dataType match {
    case ArrayType(dt, _) => dt
    case _ => throw new IllegalStateException(s"$prettyName accepts only arrays.")
  }

  override def prettyName: String = "array_max"

  override protected def withNewChildInternal(newChild: Expression): ArrayMax =
    copy(child = newChild)
}


/**
 * Returns the position of the first occurrence of element in the given array as long.
 * Returns 0 if the given value could not be found in the array. Returns null if either of
 * the arguments are null
 *
 * NOTE: that this is not zero based, but 1-based index. The first element in the array has
 *       index 1.
 */
@ExpressionDescription(
  usage = """
    _FUNC_(array, element) - Returns the (1-based) index of the first matching element of
      the array as long, or 0 if no match is found.
  """,
  examples = """
    Examples:
      > SELECT _FUNC_(array(312, 773, 708, 708), 708);
       3
      > SELECT _FUNC_(array(312, 773, 708, 708), 414);
       0
  """,
  group = "array_funcs",
  since = "2.4.0")
case class ArrayPosition(left: Expression, right: Expression)
  extends BinaryExpression with ImplicitCastInputTypes with NullIntolerant with QueryErrorsBase {

  @transient private lazy val ordering: Ordering[Any] =
    TypeUtils.getInterpretedOrdering(right.dataType)

  override def dataType: DataType = LongType

  override def inputTypes: Seq[AbstractDataType] = {
    (left.dataType, right.dataType) match {
      case (ArrayType(e1, hasNull), e2) =>
        TypeCoercion.findTightestCommonType(e1, e2) match {
          case Some(dt) => Seq(ArrayType(dt, hasNull), dt)
          case _ => Seq.empty
        }
      case _ => Seq.empty
    }
  }

  override def checkInputDataTypes(): TypeCheckResult = {
    (left.dataType, right.dataType) match {
      case (NullType, _) | (_, NullType) =>
        DataTypeMismatch(
          errorSubClass = "NULL_TYPE",
          Map("functionName" -> toSQLId(prettyName)))
      case (t, _) if !ArrayType.acceptsType(t) =>
        DataTypeMismatch(
          errorSubClass = "UNEXPECTED_INPUT_TYPE",
          messageParameters = Map(
            "paramIndex" -> "1",
            "requiredType" -> toSQLType(ArrayType),
            "inputSql" -> toSQLExpr(left),
            "inputType" -> toSQLType(left.dataType))
        )
      case (ArrayType(e1, _), e2) if DataTypeUtils.sameType(e1, e2) =>
        TypeUtils.checkForOrderingExpr(e2, prettyName)
      case _ =>
        DataTypeMismatch(
          errorSubClass = "ARRAY_FUNCTION_DIFF_TYPES",
          messageParameters = Map(
            "functionName" -> toSQLId(prettyName),
            "dataType" -> toSQLType(ArrayType),
            "leftType" -> toSQLType(left.dataType),
            "rightType" -> toSQLType(right.dataType)
          )
        )
    }
  }

  override def nullSafeEval(arr: Any, value: Any): Any = {
    arr.asInstanceOf[ArrayData].foreach(right.dataType, (i, v) =>
      if (v != null && ordering.equiv(v, value)) {
        return (i + 1).toLong
      }
    )
    0L
  }

  override def prettyName: String = "array_position"

  override def doGenCode(ctx: CodegenContext, ev: ExprCode): ExprCode = {
    nullSafeCodeGen(ctx, ev, (arr, value) => {
      val pos = ctx.freshName("arrayPosition")
      val i = ctx.freshName("i")
      val getValue = CodeGenerator.getValue(arr, right.dataType, i)
      s"""
         int $pos = 0;
         for (int $i = 0; $i < $arr.numElements(); $i ++) {
           if (!$arr.isNullAt($i) && ${ctx.genEqual(right.dataType, value, getValue)}) {
             $pos = $i + 1;
             break;
           }
         }
         ${ev.value} = (long) $pos;
       """
    })
  }

  override protected def withNewChildrenInternal(
      newLeft: Expression, newRight: Expression): ArrayPosition =
    copy(left = newLeft, right = newRight)
}

/**
 * Returns the value of index `right` in Array `left`. If the index points outside of the array
 * boundaries, then this function returns NULL.
 */
@ExpressionDescription(
  usage = """
    _FUNC_(array, index) - Returns element of array at given (0-based) index. If the index points
     outside of the array boundaries, then this function returns NULL.
  """,
  examples = """
    Examples:
      > SELECT _FUNC_(array(1, 2, 3), 0);
       1
      > SELECT _FUNC_(array(1, 2, 3), 3);
       NULL
      > SELECT _FUNC_(array(1, 2, 3), -1);
       NULL
  """,
  since = "3.4.0",
  group = "array_funcs")
case class Get(
    left: Expression,
    right: Expression,
    replacement: Expression) extends RuntimeReplaceable with InheritAnalysisRules {

  def this(left: Expression, right: Expression) =
    this(left, right, GetArrayItem(left, right, failOnError = false))

  override def prettyName: String = "get"

  override def parameters: Seq[Expression] = Seq(left, right)

  override protected def withNewChildInternal(newChild: Expression): Expression =
    this.copy(replacement = newChild)
}

/**
 * Returns the value of index `right` in Array `left` or the value for key `right` in Map `left`.
 */
@ExpressionDescription(
  usage = """
    _FUNC_(array, index) - Returns element of array at given (1-based) index. If Index is 0,
      Spark will throw an error. If index < 0, accesses elements from the last to the first.
      The function returns NULL if the index exceeds the length of the array and
      `spark.sql.ansi.enabled` is set to false.
      If `spark.sql.ansi.enabled` is set to true, it throws ArrayIndexOutOfBoundsException
      for invalid indices.

    _FUNC_(map, key) - Returns value for given key. The function returns NULL if the key is not
       contained in the map.
  """,
  examples = """
    Examples:
      > SELECT _FUNC_(array(1, 2, 3), 2);
       2
      > SELECT _FUNC_(map(1, 'a', 2, 'b'), 2);
       b
  """,
  since = "2.4.0",
  group = "map_funcs")
case class ElementAt(
    left: Expression,
    right: Expression,
    // The value to return if index is out of bound
    defaultValueOutOfBound: Option[Literal] = None,
    failOnError: Boolean = SQLConf.get.ansiEnabled)
  extends GetMapValueUtil with GetArrayItemUtil with NullIntolerant with SupportQueryContext
  with QueryErrorsBase {

  def this(left: Expression, right: Expression) = this(left, right, None, SQLConf.get.ansiEnabled)

  @transient private lazy val mapKeyType = left.dataType.asInstanceOf[MapType].keyType

  @transient private lazy val mapValueContainsNull =
    left.dataType.asInstanceOf[MapType].valueContainsNull

  @transient private lazy val arrayElementNullable =
    left.dataType.asInstanceOf[ArrayType].containsNull

  @transient private lazy val ordering: Ordering[Any] = TypeUtils.getInterpretedOrdering(mapKeyType)

  @transient override lazy val dataType: DataType = left.dataType match {
    case ArrayType(elementType, _) => elementType
    case MapType(_, valueType, _) => valueType
  }

  override def inputTypes: Seq[AbstractDataType] = {
    (left.dataType, right.dataType) match {
      case (arr: ArrayType, e2: IntegralType) if (e2 != LongType) =>
        Seq(arr, IntegerType)
      case (MapType(keyType, valueType, hasNull), e2) =>
        TypeCoercion.findTightestCommonType(keyType, e2) match {
          case Some(dt) => Seq(MapType(dt, valueType, hasNull), dt)
          case _ => Seq.empty
        }
      case (l, r) => Seq.empty

    }
  }

  override def checkInputDataTypes(): TypeCheckResult = {
    (left.dataType, right.dataType) match {
      case (_: ArrayType, e2) if e2 != IntegerType =>
        DataTypeMismatch(
          errorSubClass = "UNEXPECTED_INPUT_TYPE",
          messageParameters = Map(
            "paramIndex" -> "2",
            "requiredType" -> toSQLType(IntegerType),
            "inputSql" -> toSQLExpr(right),
            "inputType" -> toSQLType(right.dataType))
        )
      case (MapType(e1, _, _), e2) if (!DataTypeUtils.sameType(e2, e1)) =>
        DataTypeMismatch(
          errorSubClass = "MAP_FUNCTION_DIFF_TYPES",
          messageParameters = Map(
            "functionName" -> toSQLId(prettyName),
            "dataType" -> toSQLType(MapType),
            "leftType" -> toSQLType(left.dataType),
            "rightType" -> toSQLType(right.dataType)
          )
        )
      case (e1, _) if (!e1.isInstanceOf[MapType] && !e1.isInstanceOf[ArrayType]) =>
        DataTypeMismatch(
          errorSubClass = "UNEXPECTED_INPUT_TYPE",
          messageParameters = Map(
            "paramIndex" -> "1",
            "requiredType" -> toSQLType(TypeCollection(ArrayType, MapType)),
            "inputSql" -> toSQLExpr(left),
            "inputType" -> toSQLType(left.dataType))
        )
      case _ => TypeCheckResult.TypeCheckSuccess
    }
  }

  private def nullability(elements: Seq[Expression], ordinal: Int): Boolean = {
    if (ordinal == 0) {
      false
    } else if (elements.length < math.abs(ordinal)) {
      !failOnError
    } else {
      if (ordinal < 0) {
        elements(elements.length + ordinal).nullable
      } else {
        elements(ordinal - 1).nullable
      }
    }
  }

  override def nullable: Boolean = left.dataType match {
    case _: ArrayType =>
      computeNullabilityFromArray(left, right, failOnError, nullability)
    case _: MapType => true
  }

  override def nullSafeEval(value: Any, ordinal: Any): Any = doElementAt(value, ordinal)

  @transient private lazy val doElementAt: (Any, Any) => Any = left.dataType match {
    case _: ArrayType =>
      (value, ordinal) => {
        val array = value.asInstanceOf[ArrayData]
        val index = ordinal.asInstanceOf[Int]
        if (array.numElements() < math.abs(index)) {
          if (failOnError) {
            throw QueryExecutionErrors.invalidElementAtIndexError(
              index, array.numElements(), getContextOrNull())
          } else {
            defaultValueOutOfBound match {
              case Some(value) => value.eval()
              case None => null
            }
          }
        } else {
          val idx = if (index == 0) {
            throw QueryExecutionErrors.invalidIndexOfZeroError(getContextOrNull())
          } else if (index > 0) {
            index - 1
          } else {
            array.numElements() + index
          }
          if (arrayElementNullable && array.isNullAt(idx)) {
            null
          } else {
            array.get(idx, dataType)
          }
        }
      }
    case _: MapType =>
      (value, ordinal) => getValueEval(value, ordinal, mapKeyType, ordering)
  }

  override def doGenCode(ctx: CodegenContext, ev: ExprCode): ExprCode = {
    left.dataType match {
      case _: ArrayType =>
        nullSafeCodeGen(ctx, ev, (eval1, eval2) => {
          val index = ctx.freshName("elementAtIndex")
          val nullCheck = if (arrayElementNullable) {
            s"""
               if ($eval1.isNullAt($index)) {
                 ${ev.isNull} = true;
               } else
             """
          } else {
            ""
          }
          val errorContext = getContextOrNullCode(ctx)
          val indexOutOfBoundBranch = if (failOnError) {
            // scalastyle:off line.size.limit
            s"throw QueryExecutionErrors.invalidElementAtIndexError($index, $eval1.numElements(), $errorContext);"
            // scalastyle:on line.size.limit
          } else {
            defaultValueOutOfBound match {
              case Some(value) =>
                val defaultValueEval = value.genCode(ctx)
                s"""
                  ${defaultValueEval.code}
                  ${ev.isNull} = ${defaultValueEval.isNull};
                  ${ev.value} = ${defaultValueEval.value};
                """
              case None => s"${ev.isNull} = true;"
            }
          }

          s"""
             int $index = (int) $eval2;
             if ($eval1.numElements() < Math.abs($index)) {
               $indexOutOfBoundBranch
             } else {
               if ($index == 0) {
                 throw QueryExecutionErrors.invalidIndexOfZeroError($errorContext);
               } else if ($index > 0) {
                 $index--;
               } else {
                 $index += $eval1.numElements();
               }
               $nullCheck
               {
                 ${ev.value} = ${CodeGenerator.getValue(eval1, dataType, index)};
               }
             }
           """
        })
      case _: MapType =>
        doGetValueGenCode(ctx, ev, left.dataType.asInstanceOf[MapType])
    }
  }

  override def prettyName: String = "element_at"

  override protected def withNewChildrenInternal(
    newLeft: Expression, newRight: Expression): ElementAt = copy(left = newLeft, right = newRight)

  override def initQueryContext(): Option[SQLQueryContext] = {
    if (failOnError && left.resolved && left.dataType.isInstanceOf[ArrayType]) {
      Some(origin.context)
    } else {
      None
    }
  }
}

/**
 * Returns the value of index `right` in Array `left` or the value for key `right` in Map `left`.
 * The function is identical to the function `element_at`, except that it returns `NULL` result
 * instead of throwing an exception on array's index out of bound or map's key not found when
 * `spark.sql.ansi.enabled` is true.
 */
@ExpressionDescription(
  usage = """
    _FUNC_(array, index) - Returns element of array at given (1-based) index. If Index is 0,
      Spark will throw an error. If index < 0, accesses elements from the last to the first.
      The function always returns NULL if the index exceeds the length of the array.

    _FUNC_(map, key) - Returns value for given key. The function always returns NULL
      if the key is not contained in the map.
  """,
  examples = """
    Examples:
      > SELECT _FUNC_(array(1, 2, 3), 2);
       2
      > SELECT _FUNC_(map(1, 'a', 2, 'b'), 2);
       b
  """,
  since = "3.3.0",
  group = "map_funcs")
case class TryElementAt(left: Expression, right: Expression, replacement: Expression)
  extends RuntimeReplaceable with InheritAnalysisRules {
  def this(left: Expression, right: Expression) =
    this(left, right, ElementAt(left, right, None, failOnError = false))

  override def prettyName: String = "try_element_at"

  override def parameters: Seq[Expression] = Seq(left, right)

  override protected def withNewChildInternal(newChild: Expression): Expression =
    this.copy(replacement = newChild)
}

/**
 * Concatenates multiple input columns together into a single column.
 * The function works with strings, binary and compatible array columns.
 */
@ExpressionDescription(
  usage = "_FUNC_(col1, col2, ..., colN) - Returns the concatenation of col1, col2, ..., colN.",
  examples = """
    Examples:
      > SELECT _FUNC_('Spark', 'SQL');
       SparkSQL
      > SELECT _FUNC_(array(1, 2, 3), array(4, 5), array(6));
       [1,2,3,4,5,6]
  """,
  note = """
    Concat logic for arrays is available since 2.4.0.
  """,
  group = "collection_funcs",
  since = "1.5.0")
case class Concat(children: Seq[Expression]) extends ComplexTypeMergingExpression
  with QueryErrorsBase {

  private def allowedTypes: Seq[AbstractDataType] = Seq(StringType, BinaryType, ArrayType)

  final override val nodePatterns: Seq[TreePattern] = Seq(CONCAT)

  override def checkInputDataTypes(): TypeCheckResult = {
    if (children.isEmpty) {
      TypeCheckResult.TypeCheckSuccess
    } else {
      val dataTypeMismatch = children.zipWithIndex.collectFirst {
        case (e, idx) if !allowedTypes.exists(_.acceptsType(e.dataType)) =>
          DataTypeMismatch(
            errorSubClass = "UNEXPECTED_INPUT_TYPE",
            messageParameters = Map(
              "paramIndex" -> (idx + 1).toString,
              "requiredType" -> toSQLType(TypeCollection(allowedTypes: _*)),
              "inputSql" -> toSQLExpr(e),
              "inputType" -> toSQLType(e.dataType))
          )
      }
      dataTypeMismatch match {
        case Some(mismatch) => mismatch
        case _ => TypeUtils.checkForSameTypeInputExpr(children.map(_.dataType), prettyName)
      }
    }
  }

  @transient override lazy val dataType: DataType = {
    if (children.isEmpty) {
      StringType
    } else {
      super.dataType
    }
  }

  private def resultArrayElementNullable = dataType.asInstanceOf[ArrayType].containsNull

  private def javaType: String = CodeGenerator.javaType(dataType)

  override def nullable: Boolean = children.exists(_.nullable)

  override def foldable: Boolean = children.forall(_.foldable)

  override def eval(input: InternalRow): Any = doConcat(input)

  @transient private lazy val doConcat: InternalRow => Any = dataType match {
    case BinaryType =>
      input => {
        val inputs = children.map(_.eval(input).asInstanceOf[Array[Byte]])
        ByteArray.concat(inputs: _*)
      }
    case StringType =>
      input => {
        val inputs = children.map(_.eval(input).asInstanceOf[UTF8String])
        UTF8String.concat(inputs: _*)
      }
    case ArrayType(elementType, _) =>
      input => {
        val inputs = children.toStream.map(_.eval(input))
        if (inputs.contains(null)) {
          null
        } else {
          val arrayData = inputs.map(_.asInstanceOf[ArrayData])
          val numberOfElements = arrayData.foldLeft(0L)((sum, ad) => sum + ad.numElements())
          if (numberOfElements > ByteArrayMethods.MAX_ROUNDED_ARRAY_LENGTH) {
            throw QueryExecutionErrors.concatArraysWithElementsExceedLimitError(numberOfElements)
          }
          val finalData = new Array[AnyRef](numberOfElements.toInt)
          var position = 0
          for (ad <- arrayData) {
            val arr = ad.toObjectArray(elementType)
            Array.copy(arr, 0, finalData, position, arr.length)
            position += arr.length
          }
          new GenericArrayData(finalData)
        }
      }
  }

  override protected def doGenCode(ctx: CodegenContext, ev: ExprCode): ExprCode = {
    val evals = children.map(_.genCode(ctx))
    val args = ctx.freshName("args")
    val hasNull = ctx.freshName("hasNull")

    val inputs = evals.zip(children.map(_.nullable)).zipWithIndex.map {
      case ((eval, true), index) =>
        s"""
           if (!$hasNull) {
             ${eval.code}
             if (!${eval.isNull}) {
               $args[$index] = ${eval.value};
             } else {
               $hasNull = true;
             }
           }
         """
      case ((eval, false), index) =>
        s"""
           if (!$hasNull) {
             ${eval.code}
             $args[$index] = ${eval.value};
           }
         """
    }

    val codes = ctx.splitExpressionsWithCurrentInputs(
      expressions = inputs,
      funcName = "valueConcat",
      extraArguments = (s"$javaType[]", args) :: ("boolean", hasNull) :: Nil,
      returnType = "boolean",
      makeSplitFunction = body =>
        s"""
           $body
           return $hasNull;
         """,
      foldFunctions = _.map(funcCall => s"$hasNull = $funcCall;").mkString("\n")
    )

    val (concat, initCode) = dataType match {
      case BinaryType =>
        (s"${classOf[ByteArray].getName}.concat", s"byte[][] $args = new byte[${evals.length}][];")
      case StringType =>
        ("UTF8String.concat", s"UTF8String[] $args = new UTF8String[${evals.length}];")
      case ArrayType(elementType, containsNull) =>
        val concat = genCodeForArrays(ctx, elementType, containsNull)
        (concat, s"ArrayData[] $args = new ArrayData[${evals.length}];")
    }

    ev.copy(code =
      code"""
         boolean $hasNull = false;
         $initCode
         $codes
         $javaType ${ev.value} = null;
         if (!$hasNull) {
           ${ev.value} = $concat($args);
         }
         boolean ${ev.isNull} = ${ev.value} == null;
       """)
  }

  private def genCodeForNumberOfElements(ctx: CodegenContext) : (String, String) = {
    val numElements = ctx.freshName("numElements")
    val z = ctx.freshName("z")
    val code = s"""
        long $numElements = 0L;
        for (int $z = 0; $z < ${children.length}; $z++) {
          $numElements += args[$z].numElements();
        }
      """

    (code, numElements)
  }

  private def genCodeForArrays(
      ctx: CodegenContext,
      elementType: DataType,
      checkForNull: Boolean): String = {
    val counter = ctx.freshName("counter")
    val arrayData = ctx.freshName("arrayData")
    val y = ctx.freshName("y")
    val z = ctx.freshName("z")

    val (numElemCode, numElemName) = genCodeForNumberOfElements(ctx)

    val initialization = CodeGenerator.createArrayData(
      arrayData, elementType, numElemName, s" $prettyName failed.")
    val assignment = CodeGenerator.createArrayAssignment(
      arrayData, elementType, s"args[$y]", counter, z, resultArrayElementNullable)

    val concat = ctx.freshName("concat")
    val concatDef =
      s"""
         private ArrayData $concat(ArrayData[] args) {
           $numElemCode
           $initialization
           int $counter = 0;
           for (int $y = 0; $y < ${children.length}; $y++) {
             for (int $z = 0; $z < args[$y].numElements(); $z++) {
               $assignment
               $counter++;
             }
           }
           return $arrayData;
         }
       """

    ctx.addNewFunction(concat, concatDef)
  }

  override def toString: String = s"concat(${children.mkString(", ")})"

  override def sql: String = s"concat(${children.map(_.sql).mkString(", ")})"

  override protected def withNewChildrenInternal(newChildren: IndexedSeq[Expression]): Concat =
    copy(children = newChildren)
}

/**
 * Transforms an array of arrays into a single array.
 */
@ExpressionDescription(
  usage = "_FUNC_(arrayOfArrays) - Transforms an array of arrays into a single array.",
  examples = """
    Examples:
      > SELECT _FUNC_(array(array(1, 2), array(3, 4)));
       [1,2,3,4]
  """,
  group = "array_funcs",
  since = "2.4.0")
case class Flatten(child: Expression) extends UnaryExpression with NullIntolerant
  with QueryErrorsBase {

  private def childDataType: ArrayType = child.dataType.asInstanceOf[ArrayType]

  override def nullable: Boolean = child.nullable || childDataType.containsNull

  @transient override lazy val dataType: DataType = childDataType.elementType

  private def resultArrayElementNullable = dataType.asInstanceOf[ArrayType].containsNull

  @transient private lazy val elementType: DataType = dataType.asInstanceOf[ArrayType].elementType

  override def checkInputDataTypes(): TypeCheckResult = child.dataType match {
    case ArrayType(_: ArrayType, _) =>
      TypeCheckResult.TypeCheckSuccess
    case _ =>
      DataTypeMismatch(
        errorSubClass = "UNEXPECTED_INPUT_TYPE",
        messageParameters = Map(
          "paramIndex" -> "1",
          "requiredType" -> s"${toSQLType(ArrayType)} of ${toSQLType(ArrayType)}",
          "inputSql" -> toSQLExpr(child),
          "inputType" -> toSQLType(child.dataType))
      )
  }

  override def nullSafeEval(child: Any): Any = {
    val elements = child.asInstanceOf[ArrayData].toObjectArray(dataType)

    if (elements.contains(null)) {
      null
    } else {
      val arrayData = elements.map(_.asInstanceOf[ArrayData])
      val numberOfElements = arrayData.foldLeft(0L)((sum, e) => sum + e.numElements())
      if (numberOfElements > ByteArrayMethods.MAX_ROUNDED_ARRAY_LENGTH) {
        throw QueryExecutionErrors.flattenArraysWithElementsExceedLimitError(numberOfElements)
      }
      val flattenedData = new Array(numberOfElements.toInt)
      var position = 0
      for (ad <- arrayData) {
        val arr = ad.toObjectArray(elementType)
        Array.copy(arr, 0, flattenedData, position, arr.length)
        position += arr.length
      }
      new GenericArrayData(flattenedData)
    }
  }

  override def doGenCode(ctx: CodegenContext, ev: ExprCode): ExprCode = {
    nullSafeCodeGen(ctx, ev, c => {
      val code = genCodeForFlatten(ctx, c, ev.value)
      ctx.nullArrayElementsSaveExec(childDataType.containsNull, ev.isNull, c)(code)
    })
  }

  private def genCodeForNumberOfElements(
      ctx: CodegenContext,
      childVariableName: String) : (String, String) = {
    val variableName = ctx.freshName("numElements")
    val code = s"""
      long $variableName = 0;
      for (int z = 0; z < $childVariableName.numElements(); z++) {
        $variableName += $childVariableName.getArray(z).numElements();
      }
      """
    (code, variableName)
  }

  private def genCodeForFlatten(
      ctx: CodegenContext,
      childVariableName: String,
      arrayDataName: String): String = {
    val counter = ctx.freshName("counter")
    val tempArrayDataName = ctx.freshName("tempArrayData")
    val k = ctx.freshName("k")
    val l = ctx.freshName("l")
    val arr = ctx.freshName("arr")

    val (numElemCode, numElemName) = genCodeForNumberOfElements(ctx, childVariableName)

    val allocation = CodeGenerator.createArrayData(
      tempArrayDataName, elementType, numElemName, s" $prettyName failed.")
    val assignment = CodeGenerator.createArrayAssignment(
      tempArrayDataName, elementType, arr, counter, l, resultArrayElementNullable)

    s"""
    $numElemCode
    $allocation
    int $counter = 0;
    for (int $k = 0; $k < $childVariableName.numElements(); $k++) {
      ArrayData $arr = $childVariableName.getArray($k);
      for (int $l = 0; $l < $arr.numElements(); $l++) {
       $assignment
       $counter++;
     }
    }
    $arrayDataName = $tempArrayDataName;
    """
  }

  override def prettyName: String = "flatten"

  override protected def withNewChildInternal(newChild: Expression): Flatten =
    copy(child = newChild)
}

@ExpressionDescription(
  usage = """
    _FUNC_(start, stop, step) - Generates an array of elements from start to stop (inclusive),
      incrementing by step. The type of the returned elements is the same as the type of argument
      expressions.

      Supported types are: byte, short, integer, long, date, timestamp.

      The start and stop expressions must resolve to the same type.
      If start and stop expressions resolve to the 'date' or 'timestamp' type
      then the step expression must resolve to the 'interval' or 'year-month interval' or
      'day-time interval' type, otherwise to the same type as the start and stop expressions.
  """,
  arguments = """
    Arguments:
      * start - an expression. The start of the range.
      * stop - an expression. The end the range (inclusive).
      * step - an optional expression. The step of the range.
          By default step is 1 if start is less than or equal to stop, otherwise -1.
          For the temporal sequences it's 1 day and -1 day respectively.
          If start is greater than stop then the step must be negative, and vice versa.
  """,
  examples = """
    Examples:
      > SELECT _FUNC_(1, 5);
       [1,2,3,4,5]
      > SELECT _FUNC_(5, 1);
       [5,4,3,2,1]
      > SELECT _FUNC_(to_date('2018-01-01'), to_date('2018-03-01'), interval 1 month);
       [2018-01-01,2018-02-01,2018-03-01]
      > SELECT _FUNC_(to_date('2018-01-01'), to_date('2018-03-01'), interval '0-1' year to month);
       [2018-01-01,2018-02-01,2018-03-01]
  """,
  group = "array_funcs",
  since = "2.4.0"
)
case class Sequence(
    start: Expression,
    stop: Expression,
    stepOpt: Option[Expression],
    timeZoneId: Option[String] = None)
  extends Expression
  with TimeZoneAwareExpression
  with QueryErrorsBase {

  import Sequence._

  def this(start: Expression, stop: Expression) =
    this(start, stop, None, None)

  def this(start: Expression, stop: Expression, step: Expression) =
    this(start, stop, Some(step), None)

  override def withTimeZone(timeZoneId: String): TimeZoneAwareExpression =
    copy(timeZoneId = Some(timeZoneId))

  override def children: Seq[Expression] = Seq(start, stop) ++ stepOpt

  override def withNewChildrenInternal(
      newChildren: IndexedSeq[Expression]): TimeZoneAwareExpression = {
    if (stepOpt.isDefined) {
      copy(start = newChildren(0), stop = newChildren(1), stepOpt = Some(newChildren(2)))
    } else {
      copy(start = newChildren(0), stop = newChildren(1))
    }
  }

  override def foldable: Boolean = children.forall(_.foldable)

  override def nullable: Boolean = children.exists(_.nullable)

  override def dataType: ArrayType = ArrayType(start.dataType, containsNull = false)

  override def checkInputDataTypes(): TypeCheckResult = {
    val startType = start.dataType
    def stepType = stepOpt.get.dataType
    val typesCorrect =
      DataTypeUtils.sameType(startType, stop.dataType) &&
        (startType match {
          case TimestampType | TimestampNTZType =>
            stepOpt.isEmpty || CalendarIntervalType.acceptsType(stepType) ||
              YearMonthIntervalType.acceptsType(stepType) ||
              DayTimeIntervalType.acceptsType(stepType)
          case DateType =>
            stepOpt.isEmpty || CalendarIntervalType.acceptsType(stepType) ||
              YearMonthIntervalType.acceptsType(stepType) ||
              DayTimeIntervalType.acceptsType(stepType)
          case _: IntegralType =>
            stepOpt.isEmpty || DataTypeUtils.sameType(stepType, startType)
          case _ => false
        })

    if (typesCorrect) {
      TypeCheckResult.TypeCheckSuccess
    } else {
      DataTypeMismatch(
        errorSubClass = "SEQUENCE_WRONG_INPUT_TYPES",
        messageParameters = Map(
          "functionName" -> toSQLId(prettyName),
          "startType" -> toSQLType(TypeCollection(TimestampType, TimestampNTZType, DateType)),
          "stepType" -> toSQLType(
            TypeCollection(CalendarIntervalType, YearMonthIntervalType, DayTimeIntervalType)),
          "otherStartType" -> toSQLType(IntegralType)
        )
      )
    }
  }

  private def isNotIntervalType(expr: Expression) = expr.dataType match {
    case CalendarIntervalType | _: AnsiIntervalType => false
    case _ => true
  }

  def coercibleChildren: Seq[Expression] = children.filter(isNotIntervalType)

  def castChildrenTo(widerType: DataType): Expression = Sequence(
    Cast(start, widerType),
    Cast(stop, widerType),
    stepOpt.map(step => if (isNotIntervalType(step)) Cast(step, widerType) else step),
    timeZoneId)

  @transient private lazy val impl: InternalSequence = dataType.elementType match {
    case iType: IntegralType =>
      val physicalDataType = PhysicalDataType(iType)
      type T = physicalDataType.InternalType
      val integral = PhysicalIntegralType.integral(iType)
      val ct = ClassTag[T](physicalDataType.tag.mirror.runtimeClass(physicalDataType.tag.tpe))
      new IntegralSequenceImpl[T](iType)(ct, integral.asInstanceOf[Integral[T]])

    case TimestampType | TimestampNTZType =>
      if (stepOpt.isEmpty || CalendarIntervalType.acceptsType(stepOpt.get.dataType)) {
        new TemporalSequenceImpl[Long](LongType, start.dataType, 1, identity, zoneId)
      } else if (YearMonthIntervalType.acceptsType(stepOpt.get.dataType)) {
        new PeriodSequenceImpl[Long](LongType, start.dataType, 1, identity, zoneId)
      } else {
        new DurationSequenceImpl[Long](LongType, start.dataType, 1, identity, zoneId)
      }

    case DateType =>
      if (stepOpt.isEmpty || CalendarIntervalType.acceptsType(stepOpt.get.dataType)) {
        new TemporalSequenceImpl[Int](IntegerType, start.dataType, MICROS_PER_DAY, _.toInt, zoneId)
      } else if (YearMonthIntervalType.acceptsType(stepOpt.get.dataType)) {
        new PeriodSequenceImpl[Int](IntegerType, start.dataType, MICROS_PER_DAY, _.toInt, zoneId)
      } else {
        new DurationSequenceImpl[Int](IntegerType, start.dataType, MICROS_PER_DAY, _.toInt, zoneId)
      }
  }

  override def eval(input: InternalRow): Any = {
    val startVal = start.eval(input)
    if (startVal == null) return null
    val stopVal = stop.eval(input)
    if (stopVal == null) return null
    val stepVal = stepOpt.map(_.eval(input)).getOrElse(impl.defaultStep(startVal, stopVal))
    if (stepVal == null) return null

    ArrayData.toArrayData(impl.eval(startVal, stopVal, stepVal))
  }

  override protected def doGenCode(ctx: CodegenContext, ev: ExprCode): ExprCode = {
    val startGen = start.genCode(ctx)
    val stopGen = stop.genCode(ctx)
    val stepGen = stepOpt.map(_.genCode(ctx)).getOrElse(
      impl.defaultStep.genCode(ctx, startGen, stopGen))

    val resultType = CodeGenerator.javaType(dataType)
    val resultCode = {
      val arr = ctx.freshName("arr")
      val arrElemType = CodeGenerator.javaType(dataType.elementType)
      s"""
         final $arrElemType[] $arr = null;
         ${impl.genCode(ctx, startGen.value, stopGen.value, stepGen.value, arr, arrElemType)}
         ${ev.value} = UnsafeArrayData.fromPrimitiveArray($arr);
       """
    }

    if (nullable) {
      val nullSafeEval =
        startGen.code + ctx.nullSafeExec(start.nullable, startGen.isNull) {
          stopGen.code + ctx.nullSafeExec(stop.nullable, stopGen.isNull) {
            stepGen.code + ctx.nullSafeExec(stepOpt.exists(_.nullable), stepGen.isNull) {
              s"""
                 ${ev.isNull} = false;
                 $resultCode
               """
            }
          }
        }
      ev.copy(code =
        code"""
           boolean ${ev.isNull} = true;
           $resultType ${ev.value} = null;
           $nullSafeEval
         """)

    } else {
      ev.copy(code =
        code"""
           ${startGen.code}
           ${stopGen.code}
           ${stepGen.code}
           $resultType ${ev.value} = null;
           $resultCode
         """,
        isNull = FalseLiteral)
    }
  }
}

object Sequence {
  private def prettyName: String = "sequence"

  def sequenceLength(start: Long, stop: Long, step: Long): Int = {
    try {
      val delta = Math.subtractExact(stop, start)
      if (delta == Long.MinValue && step == -1L) {
        // We must special-case division of Long.MinValue by -1 to catch potential unchecked
        // overflow in next operation. Division does not have a builtin overflow check. We
        // previously special-case div-by-zero.
        throw new ArithmeticException("Long overflow (Long.MinValue / -1)")
      }
      val len = if (stop == start) 1L else Math.addExact(1L, (delta / step))
      if (len > ByteArrayMethods.MAX_ROUNDED_ARRAY_LENGTH) {
        throw QueryExecutionErrors.createArrayWithElementsExceedLimitError(len)
      }
      len.toInt
    } catch {
      // We handle overflows in the previous try block by raising an appropriate exception.
      case _: ArithmeticException =>
        val safeLen =
          BigInt(1) + (BigInt(stop) - BigInt(start)) / BigInt(step)
        if (safeLen > ByteArrayMethods.MAX_ROUNDED_ARRAY_LENGTH) {
          throw QueryExecutionErrors.createArrayWithElementsExceedLimitError(safeLen)
        }
        throw internalError("Unreachable code reached.")
      case e: Exception => throw e
    }
  }

  private type LessThanOrEqualFn = (Any, Any) => Boolean

  private class DefaultStep(lteq: LessThanOrEqualFn, stepType: DataType, one: Any) {
    private val negativeOne = UnaryMinus(Literal(one)).eval()

    def apply(start: Any, stop: Any): Any = {
      if (lteq(start, stop)) one else negativeOne
    }

    def genCode(ctx: CodegenContext, startGen: ExprCode, stopGen: ExprCode): ExprCode = {
      val Seq(oneVal, negativeOneVal) = Seq(one, negativeOne).map(Literal(_).genCode(ctx).value)
      ExprCode.forNonNullValue(JavaCode.expression(
        s"${startGen.value} <= ${stopGen.value} ? $oneVal : $negativeOneVal",
        stepType))
    }
  }

  private trait InternalSequence {
    def eval(start: Any, stop: Any, step: Any): Any

    def genCode(
        ctx: CodegenContext,
        start: String,
        stop: String,
        step: String,
        arr: String,
        elemType: String): String

    val defaultStep: DefaultStep
  }

  private class IntegralSequenceImpl[T: ClassTag]
    (elemType: IntegralType)(implicit num: Integral[T]) extends InternalSequence {

    override val defaultStep: DefaultStep = new DefaultStep(
      (PhysicalDataType.ordering(elemType).lteq _).asInstanceOf[LessThanOrEqualFn],
      elemType,
      num.one)

    override def eval(input1: Any, input2: Any, input3: Any): Array[T] = {
      import num._

      val start = input1.asInstanceOf[T]
      val stop = input2.asInstanceOf[T]
      val step = input3.asInstanceOf[T]

      var i: Int = getSequenceLength(start, stop, step, step)
      val arr = new Array[T](i)
      while (i > 0) {
        i -= 1
        arr(i) = start + step * num.fromInt(i)
      }
      arr
    }

    override def genCode(
        ctx: CodegenContext,
        start: String,
        stop: String,
        step: String,
        arr: String,
        elemType: String): String = {
      val i = ctx.freshName("i")
      s"""
         ${genSequenceLengthCode(ctx, start, stop, step, step, i)}
         $arr = new $elemType[$i];
         while ($i > 0) {
           $i--;
           $arr[$i] = ($elemType) ($start + $step * $i);
         }
         """
    }
  }

  private class PeriodSequenceImpl[T: ClassTag]
      (dt: IntegralType, outerDataType: DataType, scale: Long, fromLong: Long => T, zoneId: ZoneId)
      (implicit num: Integral[T])
    extends InternalSequenceBase(dt, outerDataType, scale, fromLong, zoneId) {

    override val defaultStep: DefaultStep = new DefaultStep(
      (PhysicalDataType.ordering(dt).lteq _),
      YearMonthIntervalType(),
      Period.of(0, 1, 0))

    val intervalType: DataType = YearMonthIntervalType()

    def splitStep(input: Any): (Int, Int, Long) = {
      (input.asInstanceOf[Int], 0, 0)
    }

    def stepSplitCode(
        stepMonths: String, stepDays: String, stepMicros: String, step: String): String = {
      s"""
         final int $stepMonths = $step;
         final int $stepDays = 0;
         final long $stepMicros = 0L;
       """
    }
  }

  private class DurationSequenceImpl[T: ClassTag]
      (dt: IntegralType, outerDataType: DataType, scale: Long, fromLong: Long => T, zoneId: ZoneId)
      (implicit num: Integral[T])
    extends InternalSequenceBase(dt, outerDataType, scale, fromLong, zoneId) {

    override val defaultStep: DefaultStep = new DefaultStep(
      (PhysicalDataType.ordering(dt).lteq _),
      DayTimeIntervalType(),
      Duration.ofDays(1))

    val intervalType: DataType = DayTimeIntervalType()

    def splitStep(input: Any): (Int, Int, Long) = {
      val duration = input.asInstanceOf[Long]
      val days = IntervalUtils.getDays(duration)
      val micros = duration - days * MICROS_PER_DAY
      (0, days, micros)
    }

    def stepSplitCode(
        stepMonths: String, stepDays: String, stepMicros: String, step: String): String = {
      s"""
         final int $stepMonths = 0;
         final int $stepDays =
           (int) org.apache.spark.sql.catalyst.util.IntervalUtils.getDays($step);
         final long $stepMicros = $step - $stepDays * ${MICROS_PER_DAY}L;
       """
    }
  }

  private class TemporalSequenceImpl[T: ClassTag]
      (dt: IntegralType, outerDataType: DataType, scale: Long, fromLong: Long => T, zoneId: ZoneId)
      (implicit num: Integral[T])
    extends InternalSequenceBase(dt, outerDataType, scale, fromLong, zoneId) {

    override val defaultStep: DefaultStep = new DefaultStep(
      (PhysicalDataType.ordering(dt).lteq _),
      CalendarIntervalType,
      new CalendarInterval(0, 1, 0))

    val intervalType: DataType = CalendarIntervalType

    def splitStep(input: Any): (Int, Int, Long) = {
      val step = input.asInstanceOf[CalendarInterval]
      (step.months, step.days, step.microseconds)
    }

    def stepSplitCode(
        stepMonths: String, stepDays: String, stepMicros: String, step: String): String = {
      s"""
         final int $stepMonths = $step.months;
         final int $stepDays = $step.days;
         final long $stepMicros = $step.microseconds;
       """
    }
  }

  private abstract class InternalSequenceBase[T: ClassTag]
      (dt: IntegralType, outerDataType: DataType, scale: Long, fromLong: Long => T, zoneId: ZoneId)
      (implicit num: Integral[T]) extends InternalSequence {

    val defaultStep: DefaultStep

    private val backedSequenceImpl = new IntegralSequenceImpl[T](dt)
    // We choose a minimum days(28) in one month to calculate the `intervalStepInMicros`
    // in order to make sure the estimated array length is long enough
    private val microsPerMonth = 28 * MICROS_PER_DAY

    protected val intervalType: DataType

    protected def splitStep(input: Any): (Int, Int, Long)

    private val addInterval: (Long, Int, Int, Long, ZoneId) => Long = outerDataType match {
      case TimestampType | DateType => timestampAddInterval
      case TimestampNTZType => timestampNTZAddInterval
    }

    private def toMicros(value: Long, scale: Long): Long = {
      if (scale == MICROS_PER_DAY) {
        daysToMicros(value.toInt, zoneId)
      } else {
        value * scale
      }
    }

    private def fromMicros(value: Long, scale: Long): Long = {
      if (scale == MICROS_PER_DAY) {
        microsToDays(value, zoneId).toLong
      } else {
        value / scale
      }
    }

    override def eval(input1: Any, input2: Any, input3: Any): Array[T] = {
      val start = input1.asInstanceOf[T]
      val stop = input2.asInstanceOf[T]
      val (stepMonths, stepDays, stepMicros) = splitStep(input3)

      if (scale == MICROS_PER_DAY && stepMonths == 0 && stepDays == 0) {
        throw new IllegalArgumentException(s"sequence step must be an ${intervalType.typeName}" +
          " of day granularity if start and end values are dates")
      }

      if (stepMonths == 0 && stepMicros == 0 && scale == MICROS_PER_DAY) {
        // Adding pure days to date start/end
        backedSequenceImpl.eval(start, stop, fromLong(stepDays))

      } else if (stepMonths == 0 && stepDays == 0 && scale == 1) {
        // Adding pure microseconds to timestamp start/end
        backedSequenceImpl.eval(start, stop, fromLong(stepMicros))

      } else {
        // To estimate the resulted array length we need to make assumptions
        // about a month length in days and a day length in microseconds
        val intervalStepInMicros =
          stepMicros + stepMonths * microsPerMonth + stepDays * MICROS_PER_DAY

        val startMicros: Long = toMicros(num.toLong(start), scale)
        val stopMicros: Long = toMicros(num.toLong(stop), scale)

        val estimatedArrayLength =
          getSequenceLength(startMicros, stopMicros, input3, intervalStepInMicros)

        val stepSign = if (intervalStepInMicros > 0) +1 else -1
        val exclusiveItem = stopMicros + stepSign
        var arr = new Array[T](estimatedArrayLength)
        var t = startMicros
        var i = 0

        while (t < exclusiveItem ^ stepSign < 0) {
          val result = fromMicros(t, scale)
          // if we've underestimated the size of the array, due to crossing a DST
          // "spring forward" without a corresponding "fall back", make a copy
          // that's larger by 1
          if (i == arr.length) {
            arr = arr.padTo(i + 1, fromLong(0L))
          }
          arr(i) = fromLong(result)
          i += 1
          t = addInterval(startMicros, i * stepMonths, i * stepDays, i * stepMicros, zoneId)
        }

        // truncate array to the correct length
        if (arr.length == i) arr else arr.slice(0, i)
      }
    }

    protected def stepSplitCode(
         stepMonths: String, stepDays: String, stepMicros: String, step: String): String

    private val dtu = DateTimeUtils.getClass.getName.stripSuffix("$")

    private val addIntervalCode = outerDataType match {
      case TimestampType | DateType => s"$dtu.timestampAddInterval"
      case TimestampNTZType => s"$dtu.timestampNTZAddInterval"
    }

    private val daysToMicrosCode = s"$dtu.daysToMicros"
    private val microsToDaysCode = s"$dtu.microsToDays"

    override def genCode(
        ctx: CodegenContext,
        start: String,
        stop: String,
        step: String,
        arr: String,
        elemType: String): String = {
      val stepMonths = ctx.freshName("stepMonths")
      val stepDays = ctx.freshName("stepDays")
      val stepMicros = ctx.freshName("stepMicros")
      val stepScaled = ctx.freshName("stepScaled")
      val intervalInMicros = ctx.freshName("intervalInMicros")
      val startMicros = ctx.freshName("startMicros")
      val stopMicros = ctx.freshName("stopMicros")
      val arrLength = ctx.freshName("arrLength")
      val stepSign = ctx.freshName("stepSign")
      val exclusiveItem = ctx.freshName("exclusiveItem")
      val t = ctx.freshName("t")
      val i = ctx.freshName("i")
      val zid = ctx.addReferenceObj("zoneId", zoneId, classOf[ZoneId].getName)

      val sequenceLengthCode =
        s"""
           final long $intervalInMicros =
             $stepMicros + $stepMonths * ${microsPerMonth}L + $stepDays * ${MICROS_PER_DAY}L;
           ${genSequenceLengthCode(
              ctx, startMicros, stopMicros, step, intervalInMicros, arrLength)}
         """

      val check = if (scale == MICROS_PER_DAY) {
        s"""
           if ($stepMonths == 0 && $stepDays == 0) {
             throw new IllegalArgumentException(
               "sequence step must be an ${intervalType.typeName} " +
               "of day granularity if start and end values are dates");
           }
         """
        } else {
          ""
        }

      val stepSplits = stepSplitCode(stepMonths, stepDays, stepMicros, step)

      val toMicrosCode = if (scale == MICROS_PER_DAY) {
        s"""
            final long $startMicros = $daysToMicrosCode((int) $start, $zid);
            final long $stopMicros = $daysToMicrosCode((int) $stop, $zid);
          """
      } else {
        s"""
            final long $startMicros = $start * ${scale}L;
            final long $stopMicros = $stop * ${scale}L;
          """
      }

      val fromMicrosCode = if (scale == MICROS_PER_DAY) {
        s"($elemType) $microsToDaysCode($t, $zid)"
      } else {
        s"($elemType) ($t / ${scale}L)"
      }

      s"""
         $stepSplits

         $check

         if ($stepMonths == 0 && $stepMicros == 0 && ${scale}L == ${MICROS_PER_DAY}L) {
           ${backedSequenceImpl.genCode(ctx, start, stop, stepDays, arr, elemType)};

         } else if ($stepMonths == 0 && $stepDays == 0 && ${scale}L == 1) {
           ${backedSequenceImpl.genCode(ctx, start, stop, stepMicros, arr, elemType)};
         } else {
           $toMicrosCode

           $sequenceLengthCode

           final int $stepSign = $intervalInMicros > 0 ? +1 : -1;
           final long $exclusiveItem = $stopMicros + $stepSign;

           $arr = new $elemType[$arrLength];
           long $t = $startMicros;
           int $i = 0;

           while ($t < $exclusiveItem ^ $stepSign < 0) {
             if ($i == $arr.length) {
               $arr = java.util.Arrays.copyOf($arr, $i + 1);
             }
             $arr[$i] = $fromMicrosCode;
             $i += 1;
             $t = $addIntervalCode(
                $startMicros, $i * $stepMonths, $i * $stepDays, $i * $stepMicros, $zid);
           }

           if ($arr.length > $i) {
             $arr = java.util.Arrays.copyOf($arr, $i);
           }
         }
         """
    }
  }

  private def getSequenceLength[U](start: U, stop: U, step: Any, estimatedStep: U)
      (implicit num: Integral[U]): Int = {
    import num._
    require(
      (estimatedStep > num.zero && start <= stop)
        || (estimatedStep < num.zero && start >= stop)
        || (estimatedStep == num.zero && start == stop),
      s"Illegal sequence boundaries: $start to $stop by $step")

    sequenceLength(start.toLong, stop.toLong, estimatedStep.toLong)
  }

  private def genSequenceLengthCode(
      ctx: CodegenContext,
      start: String,
      stop: String,
      step: String,
      estimatedStep: String,
      len: String): String = {
    val calcFn = classOf[Sequence].getName + ".sequenceLength"
    s"""
<<<<<<< HEAD
       if (!(($estimatedStep > 0 && $start <= $stop) ||
         ($estimatedStep < 0 && $start >= $stop) ||
         ($estimatedStep == 0 && $start == $stop))) {
         throw new IllegalArgumentException(
           "Illegal sequence boundaries: " + $start + " to " + $stop + " by " + $step);
       }
       long $longLen = $stop == $start ? 1L : 1L + ((long) $stop - $start) / $estimatedStep;
       if ($longLen > $MAX_ROUNDED_ARRAY_LENGTH) {
         throw new IllegalArgumentException(
           "Too long sequence: " + $longLen + ". Should be <= $MAX_ROUNDED_ARRAY_LENGTH");
       }
       int $len = (int) $longLen;
       """
=======
       |if (!(($estimatedStep > 0 && $start <= $stop) ||
       |  ($estimatedStep < 0 && $start >= $stop) ||
       |  ($estimatedStep == 0 && $start == $stop))) {
       |  throw new IllegalArgumentException(
       |    "Illegal sequence boundaries: " + $start + " to " + $stop + " by " + $step);
       |}
       |int $len = $calcFn((long) $start, (long) $stop, (long) $estimatedStep);
       """.stripMargin
>>>>>>> fd86f85e
  }
}

/**
 * Returns the array containing the given input value (left) count (right) times.
 */
@ExpressionDescription(
  usage = "_FUNC_(element, count) - Returns the array containing element count times.",
  examples = """
    Examples:
      > SELECT _FUNC_('123', 2);
       ["123","123"]
  """,
  group = "array_funcs",
  since = "2.4.0")
case class ArrayRepeat(left: Expression, right: Expression)
  extends BinaryExpression with ExpectsInputTypes {

  override def dataType: ArrayType = ArrayType(left.dataType, left.nullable)

  override def inputTypes: Seq[AbstractDataType] = Seq(AnyDataType, IntegerType)

  override def nullable: Boolean = right.nullable

  override def eval(input: InternalRow): Any = {
    val count = right.eval(input)
    if (count == null) {
      null
    } else {
      if (count.asInstanceOf[Int] > ByteArrayMethods.MAX_ROUNDED_ARRAY_LENGTH) {
        throw QueryExecutionErrors.createArrayWithElementsExceedLimitError(count)
      }
      val element = left.eval(input)
      new GenericArrayData(Array.fill(count.asInstanceOf[Int])(element))
    }
  }

  override def prettyName: String = "array_repeat"

  override def doGenCode(ctx: CodegenContext, ev: ExprCode): ExprCode = {
    val leftGen = left.genCode(ctx)
    val rightGen = right.genCode(ctx)
    val element = leftGen.value
    val count = rightGen.value
    val et = dataType.elementType

    val coreLogic = genCodeForElement(ctx, et, element, count, leftGen.isNull, ev.value)
    val resultCode = nullElementsProtection(ev, rightGen.isNull, coreLogic)

    ev.copy(code =
      code"""
         boolean ${ev.isNull} = false;
         ${leftGen.code}
         ${rightGen.code}
         ${CodeGenerator.javaType(dataType)} ${ev.value} =
           ${CodeGenerator.defaultValue(dataType)};
         $resultCode
       """)
  }

  private def nullElementsProtection(
      ev: ExprCode,
      rightIsNull: String,
      coreLogic: String): String = {
    if (nullable) {
      s"""
         if ($rightIsNull) {
           ${ev.isNull} = true;
         } else {
           ${coreLogic}
         }
       """
    } else {
      coreLogic
    }
  }

  private def genCodeForNumberOfElements(ctx: CodegenContext, count: String): (String, String) = {
    val numElements = ctx.freshName("numElements")
    val numElementsCode =
      s"""
         int $numElements = 0;
         if ($count > 0) {
           $numElements = $count;
         }
       """

    (numElements, numElementsCode)
  }

  private def genCodeForElement(
      ctx: CodegenContext,
      elementType: DataType,
      element: String,
      count: String,
      leftIsNull: String,
      arrayDataName: String): String = {
    val tempArrayDataName = ctx.freshName("tempArrayData")
    val k = ctx.freshName("k")
    val (numElemName, numElemCode) = genCodeForNumberOfElements(ctx, count)

    val allocation = CodeGenerator.createArrayData(
      tempArrayDataName, elementType, numElemName, s" $prettyName failed.")
    val assignment =
      CodeGenerator.setArrayElement(tempArrayDataName, elementType, k, element)

    s"""
       $numElemCode
       $allocation
       if (!$leftIsNull) {
         for (int $k = 0; $k < $tempArrayDataName.numElements(); $k++) {
           $assignment
         }
       } else {
         for (int $k = 0; $k < $tempArrayDataName.numElements(); $k++) {
           $tempArrayDataName.setNullAt($k);
         }
       }
       $arrayDataName = $tempArrayDataName;
     """
  }

  override protected def withNewChildrenInternal(
    newLeft: Expression, newRight: Expression): ArrayRepeat = copy(left = newLeft, right = newRight)
}

/**
 * Remove all elements that equal to element from the given array
 */
@ExpressionDescription(
  usage = "_FUNC_(array, element) - Remove all elements that equal to element from array.",
  examples = """
    Examples:
      > SELECT _FUNC_(array(1, 2, 3, null, 3), 3);
       [1,2,null]
  """,
  group = "array_funcs",
  since = "2.4.0")
case class ArrayRemove(left: Expression, right: Expression)
  extends BinaryExpression with ImplicitCastInputTypes with NullIntolerant with QueryErrorsBase {

  override def dataType: DataType = left.dataType

  override def inputTypes: Seq[AbstractDataType] = {
    (left.dataType, right.dataType) match {
      case (ArrayType(e1, hasNull), e2) =>
        TypeCoercion.findTightestCommonType(e1, e2) match {
          case Some(dt) => Seq(ArrayType(dt, hasNull), dt)
          case _ => Seq.empty
        }
      case _ => Seq.empty
    }
  }

  override def checkInputDataTypes(): TypeCheckResult = {
    (left.dataType, right.dataType) match {
      case (ArrayType(e1, _), e2) if DataTypeUtils.sameType(e1, e2) =>
        TypeUtils.checkForOrderingExpr(e2, prettyName)
      case _ =>
        DataTypeMismatch(
          errorSubClass = "ARRAY_FUNCTION_DIFF_TYPES",
          messageParameters = Map(
            "functionName" -> toSQLId(prettyName),
            "dataType" -> toSQLType(ArrayType),
            "leftType" -> toSQLType(left.dataType),
            "rightType" -> toSQLType(right.dataType)
          )
        )
    }
  }

  private def elementType: DataType = left.dataType.asInstanceOf[ArrayType].elementType

  @transient private lazy val ordering: Ordering[Any] =
    TypeUtils.getInterpretedOrdering(right.dataType)

  override def nullSafeEval(arr: Any, value: Any): Any = {
    val newArray = new Array[Any](arr.asInstanceOf[ArrayData].numElements())
    var pos = 0
    arr.asInstanceOf[ArrayData].foreach(right.dataType, (i, v) =>
      if (v == null || !ordering.equiv(v, value)) {
        newArray(pos) = v
        pos += 1
      }
    )
    new GenericArrayData(newArray.slice(0, pos))
  }

  override def doGenCode(ctx: CodegenContext, ev: ExprCode): ExprCode = {
    nullSafeCodeGen(ctx, ev, (arr, value) => {
      val numsToRemove = ctx.freshName("numsToRemove")
      val newArraySize = ctx.freshName("newArraySize")
      val i = ctx.freshName("i")
      val getValue = CodeGenerator.getValue(arr, elementType, i)
      val isEqual = ctx.genEqual(elementType, value, getValue)
      s"""
         int $numsToRemove = 0;
         for (int $i = 0; $i < $arr.numElements(); $i ++) {
           if (!$arr.isNullAt($i) && $isEqual) {
             $numsToRemove = $numsToRemove + 1;
           }
         }
         int $newArraySize = $arr.numElements() - $numsToRemove;
         ${genCodeForResult(ctx, ev, arr, value, newArraySize)}
       """
    })
  }

  def genCodeForResult(
      ctx: CodegenContext,
      ev: ExprCode,
      inputArray: String,
      value: String,
      newArraySize: String): String = {
    val values = ctx.freshName("values")
    val i = ctx.freshName("i")
    val pos = ctx.freshName("pos")
    val getValue = CodeGenerator.getValue(inputArray, elementType, i)
    val isEqual = ctx.genEqual(elementType, value, getValue)

    val allocation = CodeGenerator.createArrayData(
      values, elementType, newArraySize, s" $prettyName failed.")
    val assignment = CodeGenerator.createArrayAssignment(
      values, elementType, inputArray, pos, i, false)

    s"""
       $allocation
       int $pos = 0;
       for (int $i = 0; $i < $inputArray.numElements(); $i ++) {
         if ($inputArray.isNullAt($i)) {
           $values.setNullAt($pos);
           $pos = $pos + 1;
         }
         else {
           if (!($isEqual)) {
             $assignment
             $pos = $pos + 1;
           }
         }
       }
       ${ev.value} = $values;
     """
  }

  override def prettyName: String = "array_remove"

  override protected def withNewChildrenInternal(
    newLeft: Expression, newRight: Expression): ArrayRemove = copy(left = newLeft, right = newRight)
}

/**
 * Will become common base class for [[ArrayDistinct]], [[ArrayUnion]], [[ArrayIntersect]],
 * and [[ArrayExcept]].
 */
trait ArraySetLike {
  protected def dt: DataType
  protected def et: DataType

  @transient protected lazy val canUseSpecializedHashSet = et match {
    case ByteType | ShortType | IntegerType | LongType | FloatType | DoubleType => true
    case _ => false
  }

  @transient protected lazy val ordering: Ordering[Any] =
    TypeUtils.getInterpretedOrdering(et)

  protected def resultArrayElementNullable = dt.asInstanceOf[ArrayType].containsNull

  protected def genGetValue(array: String, i: String): String =
    CodeGenerator.getValue(array, et, i)

  @transient protected lazy val (hsPostFix, hsTypeName) = {
    val ptName = CodeGenerator.primitiveTypeName(et)
    et match {
      // we cast byte/short to int when writing to the hash set.
      case ByteType | ShortType | IntegerType => ("$mcI$sp", "Int")
      case LongType => ("$mcJ$sp", ptName)
      case FloatType => ("$mcF$sp", ptName)
      case DoubleType => ("$mcD$sp", ptName)
    }
  }

  // we cast byte/short to int when writing to the hash set.
  @transient protected lazy val hsValueCast = et match {
    case ByteType | ShortType => "(int) "
    case _ => ""
  }

  // When hitting a null value, put a null holder in the ArrayBuilder. Finally we will
  // convert ArrayBuilder to ArrayData and setNull on the slot with null holder.
  @transient protected lazy val nullValueHolder = et match {
    case ByteType => "(byte) 0"
    case ShortType => "(short) 0"
    case LongType => "0L"
    case FloatType => "0.0f"
    case DoubleType => "0.0"
    case _ => "0"
  }

  protected def withResultArrayNullCheck(
      body: String,
      value: String,
      nullElementIndex: String): String = {
    if (resultArrayElementNullable) {
      s"""
         $body
         if ($nullElementIndex >= 0) {
           // result has null element
           $value.setNullAt($nullElementIndex);
         }
       """
    } else {
      body
    }
  }

  def buildResultArray(
      builder: String,
      value : String,
      size : String,
      nullElementIndex : String): String = withResultArrayNullCheck(
    s"""
       if ($size > ${ByteArrayMethods.MAX_ROUNDED_ARRAY_LENGTH}) {
         throw QueryExecutionErrors.createArrayWithElementsExceedLimitError($size);
       }

       if (!UnsafeArrayData.shouldUseGenericArrayData(${et.defaultSize}, $size)) {
         $value = UnsafeArrayData.fromPrimitiveArray($builder.result());
       } else {
         $value = new ${classOf[GenericArrayData].getName}($builder.result());
       }
     """, value, nullElementIndex)

}


/**
 * Removes duplicate values from the array.
 */
@ExpressionDescription(
  usage = "_FUNC_(array) - Removes duplicate values from the array.",
  examples = """
    Examples:
      > SELECT _FUNC_(array(1, 2, 3, null, 3));
       [1,2,3,null]
  """,
  group = "array_funcs",
  since = "2.4.0")
case class ArrayDistinct(child: Expression)
  extends UnaryExpression with ArraySetLike with ExpectsInputTypes with NullIntolerant {

  override def inputTypes: Seq[AbstractDataType] = Seq(ArrayType)

  override def dataType: DataType = child.dataType

  @transient private lazy val elementType: DataType = dataType.asInstanceOf[ArrayType].elementType

  override protected def dt: DataType = dataType
  override protected def et: DataType = elementType

  override def checkInputDataTypes(): TypeCheckResult = {
    super.checkInputDataTypes() match {
      case f if f.isFailure => f
      case TypeCheckResult.TypeCheckSuccess =>
        TypeUtils.checkForOrderingExpr(elementType, prettyName)
    }
  }

  override def nullSafeEval(array: Any): Any = {
    val data = array.asInstanceOf[ArrayData]
    doEvaluation(data)
  }

  @transient private lazy val doEvaluation = if (TypeUtils.typeWithProperEquals(elementType)) {
    (array: ArrayData) =>
      val arrayBuffer = new scala.collection.mutable.ArrayBuffer[Any]
      val hs = new SQLOpenHashSet[Any]()
      val withNaNCheckFunc = SQLOpenHashSet.withNaNCheckFunc(elementType, hs,
        (value: Any) =>
          if (!hs.contains(value)) {
            if (arrayBuffer.size > ByteArrayMethods.MAX_ROUNDED_ARRAY_LENGTH) {
              ArrayBinaryLike.throwUnionLengthOverflowException(arrayBuffer.size)
            }
            arrayBuffer += value
            hs.add(value)
          },
        (valueNaN: Any) => arrayBuffer += valueNaN)
      val withNullCheckFunc = SQLOpenHashSet.withNullCheckFunc(elementType, hs,
        (value: Any) => withNaNCheckFunc(value),
        () => arrayBuffer += null)
      var i = 0
      while (i < array.numElements()) {
        withNullCheckFunc(array, i)
        i += 1
      }
      new GenericArrayData(arrayBuffer)
  } else {
    (data: ArrayData) => {
      val array = data.toArray[AnyRef](elementType)
      val arrayBuffer = new scala.collection.mutable.ArrayBuffer[AnyRef]
      var alreadyStoredNull = false
      for (i <- array.indices) {
        if (array(i) != null) {
          var found = false
          var j = 0
          while (!found && j < arrayBuffer.size) {
            val va = arrayBuffer(j)
            found = (va != null) && ordering.equiv(va, array(i))
            j += 1
          }
          if (!found) {
            arrayBuffer += array(i)
          }
        } else {
          // De-duplicate the null values.
          if (!alreadyStoredNull) {
            arrayBuffer += array(i)
            alreadyStoredNull = true
          }
        }
      }
      new GenericArrayData(arrayBuffer)
    }
  }

  override def doGenCode(ctx: CodegenContext, ev: ExprCode): ExprCode = {
    val i = ctx.freshName("i")
    val value = ctx.freshName("value")
    val size = ctx.freshName("size")

    if (canUseSpecializedHashSet) {
      val jt = CodeGenerator.javaType(elementType)
      val ptName = CodeGenerator.primitiveTypeName(jt)

      nullSafeCodeGen(ctx, ev, (array) => {
        val nullElementIndex = ctx.freshName("nullElementIndex")
        val builder = ctx.freshName("builder")
        val openHashSet = classOf[SQLOpenHashSet[_]].getName
        val classTag = s"scala.reflect.ClassTag$$.MODULE$$.$hsTypeName()"
        val hashSet = ctx.freshName("hashSet")
        val arrayBuilder = classOf[mutable.ArrayBuilder[_]].getName
        val arrayBuilderClass = s"$arrayBuilder$$of$ptName"

        // Only need to track null element index when array's element is nullable.
        val declareNullTrackVariables = if (resultArrayElementNullable) {
          s"""
             int $nullElementIndex = -1;
           """
        } else {
          ""
        }

        val body =
          s"""
             if (!$hashSet.contains($hsValueCast$value)) {
               if (++$size > ${ByteArrayMethods.MAX_ROUNDED_ARRAY_LENGTH}) {
                 break;
               }
               $hashSet.add$hsPostFix($hsValueCast$value);
               $builder.$$plus$$eq($value);
             }
           """

        val withNaNCheckCodeGenerator =
          (array: String, index: String) =>
              s"$jt $value = ${genGetValue(array, index)};" +
                SQLOpenHashSet.withNaNCheckCode(elementType, value, hashSet, body,
                  (valueNaN: String) =>
                    s"""
                       $size++;
                       $builder.$$plus$$eq($valueNaN);
                     """)

        val processArray = SQLOpenHashSet.withNullCheckCode(
          resultArrayElementNullable,
          resultArrayElementNullable,
          array, i, hashSet, withNaNCheckCodeGenerator,
          s"""
             $nullElementIndex = $size;
             $size++;
             $builder.$$plus$$eq($nullValueHolder);
           """)

        s"""
           $openHashSet $hashSet = new $openHashSet$hsPostFix($classTag);
           $declareNullTrackVariables
           $arrayBuilderClass $builder = new $arrayBuilderClass();
           int $size = 0;
           for (int $i = 0; $i < $array.numElements(); $i++) {
             $processArray
           }
           ${buildResultArray(builder, ev.value, size, nullElementIndex)}
         """
      })
    } else {
      nullSafeCodeGen(ctx, ev, (array) => {
        val expr = ctx.addReferenceObj("arrayDistinctExpr", this)
        s"${ev.value} = (ArrayData)$expr.nullSafeEval($array);"
      })
    }
  }

  override def prettyName: String = "array_distinct"

  override protected def withNewChildInternal(newChild: Expression): ArrayDistinct =
    copy(child = newChild)
}

/**
 * Will become common base class for [[ArrayUnion]], [[ArrayIntersect]], and [[ArrayExcept]].
 */
trait ArrayBinaryLike
  extends BinaryArrayExpressionWithImplicitCast with ArraySetLike with NullIntolerant {
  override protected def dt: DataType = dataType
  override protected def et: DataType = elementType

  override def checkInputDataTypes(): TypeCheckResult = {
    val typeCheckResult = super.checkInputDataTypes()
    if (typeCheckResult.isSuccess) {
      TypeUtils.checkForOrderingExpr(dataType.asInstanceOf[ArrayType].elementType, prettyName)
    } else {
      typeCheckResult
    }
  }
}

object ArrayBinaryLike {
  def throwUnionLengthOverflowException(length: Int): Unit = {
    throw QueryExecutionErrors.unionArrayWithElementsExceedLimitError(length)
  }
}


/**
 * Returns an array of the elements in the union of x and y, without duplicates
 */
@ExpressionDescription(
  usage = """
    _FUNC_(array1, array2) - Returns an array of the elements in the union of array1 and array2,
      without duplicates.
  """,
  examples = """
    Examples:
      > SELECT _FUNC_(array(1, 2, 3), array(1, 3, 5));
       [1,2,3,5]
  """,
  group = "array_funcs",
  since = "2.4.0")
case class ArrayUnion(left: Expression, right: Expression) extends ArrayBinaryLike
  with ComplexTypeMergingExpression {

  @transient lazy val evalUnion: (ArrayData, ArrayData) => ArrayData = {
    if (TypeUtils.typeWithProperEquals(elementType)) {
      (array1, array2) =>
        val arrayBuffer = new scala.collection.mutable.ArrayBuffer[Any]
        val hs = new SQLOpenHashSet[Any]()
        val withNaNCheckFunc = SQLOpenHashSet.withNaNCheckFunc(elementType, hs,
          (value: Any) =>
            if (!hs.contains(value)) {
              if (arrayBuffer.size > ByteArrayMethods.MAX_ROUNDED_ARRAY_LENGTH) {
                ArrayBinaryLike.throwUnionLengthOverflowException(arrayBuffer.size)
              }
              arrayBuffer += value
              hs.add(value)
            },
          (valueNaN: Any) => arrayBuffer += valueNaN)
        val withNullCheckFunc = SQLOpenHashSet.withNullCheckFunc(elementType, hs,
          (value: Any) => withNaNCheckFunc(value),
          () => arrayBuffer += null
        )
        Seq(array1, array2).foreach { array =>
          var i = 0
          while (i < array.numElements()) {
            withNullCheckFunc(array, i)
            i += 1
          }
        }
        new GenericArrayData(arrayBuffer)
    } else {
      (array1, array2) =>
        val arrayBuffer = new scala.collection.mutable.ArrayBuffer[Any]
        var alreadyIncludeNull = false
        Seq(array1, array2).foreach(_.foreach(elementType, (_, elem) => {
          var found = false
          if (elem == null) {
            if (alreadyIncludeNull) {
              found = true
            } else {
              alreadyIncludeNull = true
            }
          } else {
            // check elem is already stored in arrayBuffer or not?
            var j = 0
            while (!found && j < arrayBuffer.size) {
              val va = arrayBuffer(j)
              if (va != null && ordering.equiv(va, elem)) {
                found = true
              }
              j = j + 1
            }
          }
          if (!found) {
            if (arrayBuffer.length > ByteArrayMethods.MAX_ROUNDED_ARRAY_LENGTH) {
              ArrayBinaryLike.throwUnionLengthOverflowException(arrayBuffer.length)
            }
            arrayBuffer += elem
          }
        }))
        new GenericArrayData(arrayBuffer)
    }
  }

  override def nullSafeEval(input1: Any, input2: Any): Any = {
    val array1 = input1.asInstanceOf[ArrayData]
    val array2 = input2.asInstanceOf[ArrayData]

    evalUnion(array1, array2)
  }

  override def doGenCode(ctx: CodegenContext, ev: ExprCode): ExprCode = {
    val i = ctx.freshName("i")
    val value = ctx.freshName("value")
    val size = ctx.freshName("size")
    if (canUseSpecializedHashSet) {
      val jt = CodeGenerator.javaType(elementType)
      val ptName = CodeGenerator.primitiveTypeName(jt)

      nullSafeCodeGen(ctx, ev, (array1, array2) => {
        val nullElementIndex = ctx.freshName("nullElementIndex")
        val builder = ctx.freshName("builder")
        val array = ctx.freshName("arr")
        val arrays = ctx.freshName("arrs")
        val arrayDataIdx = ctx.freshName("arrayDataIdx")
        val openHashSet = classOf[SQLOpenHashSet[_]].getName
        val classTag = s"scala.reflect.ClassTag$$.MODULE$$.$hsTypeName()"
        val hashSet = ctx.freshName("hashSet")
        val arrayBuilder = classOf[mutable.ArrayBuilder[_]].getName
        val arrayBuilderClass = s"$arrayBuilder$$of$ptName"

        val body =
          s"""
             if (!$hashSet.contains($hsValueCast$value)) {
               if (++$size > ${ByteArrayMethods.MAX_ROUNDED_ARRAY_LENGTH}) {
                 break;
               }
               $hashSet.add$hsPostFix($hsValueCast$value);
               $builder.$$plus$$eq($value);
             }
           """

        val withNaNCheckCodeGenerator =
          (array: String, index: String) =>
            s"$jt $value = ${genGetValue(array, index)};" +
            SQLOpenHashSet.withNaNCheckCode(elementType, value, hashSet, body,
              (valueNaN: String) =>
                s"""
                   $size++;
                   $builder.$$plus$$eq($valueNaN);
                     """)

        val processArray = SQLOpenHashSet.withNullCheckCode(
          resultArrayElementNullable,
          resultArrayElementNullable,
          array, i, hashSet, withNaNCheckCodeGenerator,
          s"""
             $nullElementIndex = $size;
             $size++;
             $builder.$$plus$$eq($nullValueHolder);
           """)

        // Only need to track null element index when result array's element is nullable.
        val declareNullTrackVariables = if (resultArrayElementNullable) {
          s"""
             int $nullElementIndex = -1;
           """
        } else {
          ""
        }

        s"""
           $openHashSet $hashSet = new $openHashSet$hsPostFix($classTag);
           $declareNullTrackVariables
           int $size = 0;
           $arrayBuilderClass $builder = new $arrayBuilderClass();
           ArrayData[] $arrays = new ArrayData[]{$array1, $array2};
           for (int $arrayDataIdx = 0; $arrayDataIdx < 2; $arrayDataIdx++) {
             ArrayData $array = $arrays[$arrayDataIdx];
             for (int $i = 0; $i < $array.numElements(); $i++) {
               $processArray
             }
           }
           ${buildResultArray(builder, ev.value, size, nullElementIndex)}
         """
      })
    } else {
      nullSafeCodeGen(ctx, ev, (array1, array2) => {
        val expr = ctx.addReferenceObj("arrayUnionExpr", this)
        s"${ev.value} = (ArrayData)$expr.nullSafeEval($array1, $array2);"
      })
    }
  }

  override def prettyName: String = "array_union"

  override protected def withNewChildrenInternal(
    newLeft: Expression, newRight: Expression): ArrayUnion = copy(left = newLeft, right = newRight)
}

object ArrayUnion {
  def unionOrdering(
      array1: ArrayData,
      array2: ArrayData,
      elementType: DataType,
      ordering: Ordering[Any]): ArrayData = {
    val arrayBuffer = new scala.collection.mutable.ArrayBuffer[Any]
    var alreadyIncludeNull = false
    Seq(array1, array2).foreach(_.foreach(elementType, (_, elem) => {
      var found = false
      if (elem == null) {
        if (alreadyIncludeNull) {
          found = true
        } else {
          alreadyIncludeNull = true
        }
      } else {
        // check elem is already stored in arrayBuffer or not?
        var j = 0
        while (!found && j < arrayBuffer.size) {
          val va = arrayBuffer(j)
          if (va != null && ordering.equiv(va, elem)) {
            found = true
          }
          j = j + 1
        }
      }
      if (!found) {
        if (arrayBuffer.length > ByteArrayMethods.MAX_ROUNDED_ARRAY_LENGTH) {
          ArrayBinaryLike.throwUnionLengthOverflowException(arrayBuffer.length)
        }
        arrayBuffer += elem
      }
    }))
    new GenericArrayData(arrayBuffer)
  }
}

/**
 * Returns an array of the elements in the intersect of x and y, without duplicates
 */
@ExpressionDescription(
  usage = """
  _FUNC_(array1, array2) - Returns an array of the elements in the intersection of array1 and
    array2, without duplicates.
  """,
  examples = """
    Examples:
      > SELECT _FUNC_(array(1, 2, 3), array(1, 3, 5));
       [1,3]
  """,
  group = "array_funcs",
  since = "2.4.0")
case class ArrayIntersect(left: Expression, right: Expression) extends ArrayBinaryLike
  with ComplexTypeMergingExpression {

  private lazy val internalDataType: DataType = {
    dataTypeCheck
    ArrayType(elementType, leftArrayElementNullable && rightArrayElementNullable)
  }

  override def dataType: DataType = internalDataType

  @transient lazy val evalIntersect: (ArrayData, ArrayData) => ArrayData = {
    if (TypeUtils.typeWithProperEquals(elementType)) {
      (array1, array2) =>
        if (array1.numElements() != 0 && array2.numElements() != 0) {
          val hs = new SQLOpenHashSet[Any]
          val hsResult = new SQLOpenHashSet[Any]
          val arrayBuffer = new scala.collection.mutable.ArrayBuffer[Any]
          val withArray2NaNCheckFunc = SQLOpenHashSet.withNaNCheckFunc(elementType, hs,
            (value: Any) => hs.add(value),
            (valueNaN: Any) => {} )
          val withArray2NullCheckFunc = SQLOpenHashSet.withNullCheckFunc(elementType, hs,
            (value: Any) => withArray2NaNCheckFunc(value),
            () => {}
          )
          val withArray1NaNCheckFunc = SQLOpenHashSet.withNaNCheckFunc(elementType, hsResult,
            (value: Any) =>
              if (hs.contains(value) && !hsResult.contains(value)) {
                arrayBuffer += value
                hsResult.add(value)
              },
            (valueNaN: Any) =>
              if (hs.containsNaN()) {
                arrayBuffer += valueNaN
              })
          val withArray1NullCheckFunc = SQLOpenHashSet.withNullCheckFunc(elementType, hsResult,
            (value: Any) => withArray1NaNCheckFunc(value),
            () =>
              if (hs.containsNull()) {
                arrayBuffer += null
              }
          )

          var i = 0
          while (i < array2.numElements()) {
            withArray2NullCheckFunc(array2, i)
            i += 1
          }
          i = 0
          while (i < array1.numElements()) {
            withArray1NullCheckFunc(array1, i)
            i += 1
          }
          new GenericArrayData(arrayBuffer)
        } else {
          new GenericArrayData(Array.emptyObjectArray)
        }
    } else {
      (array1, array2) =>
        if (array1.numElements() != 0 && array2.numElements() != 0) {
          val arrayBuffer = new scala.collection.mutable.ArrayBuffer[Any]
          var alreadySeenNull = false
          var i = 0
          while (i < array1.numElements()) {
            var found = false
            val elem1 = array1.get(i, elementType)
            if (array1.isNullAt(i)) {
              if (!alreadySeenNull) {
                var j = 0
                while (!found && j < array2.numElements()) {
                  found = array2.isNullAt(j)
                  j += 1
                }
                // array2 is scanned only once for null element
                alreadySeenNull = true
              }
            } else {
              var j = 0
              while (!found && j < array2.numElements()) {
                if (!array2.isNullAt(j)) {
                  val elem2 = array2.get(j, elementType)
                  if (ordering.equiv(elem1, elem2)) {
                    // check whether elem1 is already stored in arrayBuffer
                    var foundArrayBuffer = false
                    var k = 0
                    while (!foundArrayBuffer && k < arrayBuffer.size) {
                      val va = arrayBuffer(k)
                      foundArrayBuffer = (va != null) && ordering.equiv(va, elem1)
                      k += 1
                    }
                    found = !foundArrayBuffer
                  }
                }
                j += 1
              }
            }
            if (found) {
              arrayBuffer += elem1
            }
            i += 1
          }
          new GenericArrayData(arrayBuffer)
        } else {
          new GenericArrayData(Array.emptyObjectArray)
        }
    }
  }

  override def nullSafeEval(input1: Any, input2: Any): Any = {
    val array1 = input1.asInstanceOf[ArrayData]
    val array2 = input2.asInstanceOf[ArrayData]

    evalIntersect(array1, array2)
  }

  override def doGenCode(ctx: CodegenContext, ev: ExprCode): ExprCode = {
    val i = ctx.freshName("i")
    val value = ctx.freshName("value")
    val size = ctx.freshName("size")
    if (canUseSpecializedHashSet) {
      val jt = CodeGenerator.javaType(elementType)
      val ptName = CodeGenerator.primitiveTypeName(jt)

      nullSafeCodeGen(ctx, ev, (array1, array2) => {
        val nullElementIndex = ctx.freshName("nullElementIndex")
        val builder = ctx.freshName("builder")
        val openHashSet = classOf[SQLOpenHashSet[_]].getName
        val classTag = s"scala.reflect.ClassTag$$.MODULE$$.$hsTypeName()"
        val hashSet = ctx.freshName("hashSet")
        val hashSetResult = ctx.freshName("hashSetResult")
        val arrayBuilder = classOf[mutable.ArrayBuilder[_]].getName
        val arrayBuilderClass = s"$arrayBuilder$$of$ptName"

        val withArray2NaNCheckCodeGenerator =
          (array: String, index: String) =>
            s"$jt $value = ${genGetValue(array, index)};" +
              SQLOpenHashSet.withNaNCheckCode(elementType, value, hashSet,
                s"$hashSet.add$hsPostFix($hsValueCast$value);",
                (valueNaN: String) => "")

        val writeArray2ToHashSet = SQLOpenHashSet.withNullCheckCode(
          rightArrayElementNullable, leftArrayElementNullable,
          array2, i, hashSet, withArray2NaNCheckCodeGenerator, "")

        val body =
          s"""
             if ($hashSet.contains($hsValueCast$value) &&
                 !$hashSetResult.contains($hsValueCast$value)) {
               if (++$size > ${ByteArrayMethods.MAX_ROUNDED_ARRAY_LENGTH}) {
                 break;
               }
               $hashSetResult.add$hsPostFix($hsValueCast$value);
               $builder.$$plus$$eq($value);
             }
           """

        val withArray1NaNCheckCodeGenerator =
          (array: String, index: String) =>
            s"$jt $value = ${genGetValue(array, index)};" +
              SQLOpenHashSet.withNaNCheckCode(elementType, value, hashSetResult, body,
                (valueNaN: Any) =>
                  s"""
                     if ($hashSet.containsNaN()) {
                       ++$size;
                       $builder.$$plus$$eq($valueNaN);
                     }
                 """)

        val processArray1 = SQLOpenHashSet.withNullCheckCode(
          leftArrayElementNullable, rightArrayElementNullable,
          array1, i, hashSetResult, withArray1NaNCheckCodeGenerator,
          s"""
             if ($hashSet.containsNull()) {
               $nullElementIndex = $size;
               $size++;
               $builder.$$plus$$eq($nullValueHolder);
             }
           """)

        // Only need to track null element index when result array's element is nullable.
        val declareNullTrackVariables = if (resultArrayElementNullable) {
          s"""
             int $nullElementIndex = -1;
           """
        } else {
          ""
        }

        s"""
           $openHashSet $hashSet = new $openHashSet$hsPostFix($classTag);
           $openHashSet $hashSetResult = new $openHashSet$hsPostFix($classTag);
           $declareNullTrackVariables
           for (int $i = 0; $i < $array2.numElements(); $i++) {
             $writeArray2ToHashSet
           }
           $arrayBuilderClass $builder = new $arrayBuilderClass();
           int $size = 0;
           for (int $i = 0; $i < $array1.numElements(); $i++) {
             $processArray1
           }
           ${buildResultArray(builder, ev.value, size, nullElementIndex)}
         """
      })
    } else {
      nullSafeCodeGen(ctx, ev, (array1, array2) => {
        val expr = ctx.addReferenceObj("arrayIntersectExpr", this)
        s"${ev.value} = (ArrayData)$expr.nullSafeEval($array1, $array2);"
      })
    }
  }

  override def prettyName: String = "array_intersect"

  override protected def withNewChildrenInternal(
      newLeft: Expression, newRight: Expression): ArrayIntersect =
    copy(left = newLeft, right = newRight)
}

/**
 * Returns an array of the elements in the intersect of x and y, without duplicates
 */
@ExpressionDescription(
  usage = """
  _FUNC_(array1, array2) - Returns an array of the elements in array1 but not in array2,
    without duplicates.
  """,
  examples = """
    Examples:
      > SELECT _FUNC_(array(1, 2, 3), array(1, 3, 5));
       [2]
  """,
  group = "array_funcs",
  since = "2.4.0")
case class ArrayExcept(left: Expression, right: Expression) extends ArrayBinaryLike
  with ComplexTypeMergingExpression {

  private lazy val internalDataType: DataType = {
    dataTypeCheck
    left.dataType
  }

  override def dataType: DataType = internalDataType

  @transient lazy val evalExcept: (ArrayData, ArrayData) => ArrayData = {
    if (TypeUtils.typeWithProperEquals(elementType)) {
      (array1, array2) =>
        val hs = new SQLOpenHashSet[Any]
        val arrayBuffer = new scala.collection.mutable.ArrayBuffer[Any]
        val withArray2NaNCheckFunc = SQLOpenHashSet.withNaNCheckFunc(elementType, hs,
          (value: Any) => hs.add(value),
          (valueNaN: Any) => {})
        val withArray2NullCheckFunc = SQLOpenHashSet.withNullCheckFunc(elementType, hs,
          (value: Any) => withArray2NaNCheckFunc(value),
          () => {}
        )
        val withArray1NaNCheckFunc = SQLOpenHashSet.withNaNCheckFunc(elementType, hs,
          (value: Any) =>
            if (!hs.contains(value)) {
              arrayBuffer += value
              hs.add(value)
            },
          (valueNaN: Any) => arrayBuffer += valueNaN)
        val withArray1NullCheckFunc = SQLOpenHashSet.withNullCheckFunc(elementType, hs,
          (value: Any) => withArray1NaNCheckFunc(value),
          () => arrayBuffer += null
        )
        var i = 0
        while (i < array2.numElements()) {
          withArray2NullCheckFunc(array2, i)
          i += 1
        }
        i = 0
        while (i < array1.numElements()) {
          withArray1NullCheckFunc(array1, i)
          i += 1
        }
        new GenericArrayData(arrayBuffer)
    } else {
      (array1, array2) =>
        val arrayBuffer = new scala.collection.mutable.ArrayBuffer[Any]
        var scannedNullElements = false
        var i = 0
        while (i < array1.numElements()) {
          var found = false
          val elem1 = array1.get(i, elementType)
          if (elem1 == null) {
            if (!scannedNullElements) {
              var j = 0
              while (!found && j < array2.numElements()) {
                found = array2.isNullAt(j)
                j += 1
              }
              // array2 is scanned only once for null element
              scannedNullElements = true
            } else {
              found = true
            }
          } else {
            var j = 0
            while (!found && j < array2.numElements()) {
              val elem2 = array2.get(j, elementType)
              if (elem2 != null) {
                found = ordering.equiv(elem1, elem2)
              }
              j += 1
            }
            if (!found) {
              // check whether elem1 is already stored in arrayBuffer
              var k = 0
              while (!found && k < arrayBuffer.size) {
                val va = arrayBuffer(k)
                found = (va != null) && ordering.equiv(va, elem1)
                k += 1
              }
            }
          }
          if (!found) {
            arrayBuffer += elem1
          }
          i += 1
        }
        new GenericArrayData(arrayBuffer)
    }
  }

  override def nullSafeEval(input1: Any, input2: Any): Any = {
    val array1 = input1.asInstanceOf[ArrayData]
    val array2 = input2.asInstanceOf[ArrayData]

    evalExcept(array1, array2)
  }

  override def doGenCode(ctx: CodegenContext, ev: ExprCode): ExprCode = {
    val i = ctx.freshName("i")
    val value = ctx.freshName("value")
    val size = ctx.freshName("size")
    if (canUseSpecializedHashSet) {
      val jt = CodeGenerator.javaType(elementType)
      val ptName = CodeGenerator.primitiveTypeName(jt)

      nullSafeCodeGen(ctx, ev, (array1, array2) => {
        val nullElementIndex = ctx.freshName("nullElementIndex")
        val builder = ctx.freshName("builder")
        val openHashSet = classOf[SQLOpenHashSet[_]].getName
        val classTag = s"scala.reflect.ClassTag$$.MODULE$$.$hsTypeName()"
        val hashSet = ctx.freshName("hashSet")
        val arrayBuilder = classOf[mutable.ArrayBuilder[_]].getName
        val arrayBuilderClass = s"$arrayBuilder$$of$ptName"

        val withArray2NaNCheckCodeGenerator =
          (array: String, index: String) =>
            s"$jt $value = ${genGetValue(array, i)};" +
              SQLOpenHashSet.withNaNCheckCode(elementType, value, hashSet,
                s"$hashSet.add$hsPostFix($hsValueCast$value);",
                (valueNaN: Any) => "")

        val writeArray2ToHashSet = SQLOpenHashSet.withNullCheckCode(
          rightArrayElementNullable, leftArrayElementNullable,
          array2, i, hashSet, withArray2NaNCheckCodeGenerator, "")

        val body =
          s"""
             if (!$hashSet.contains($hsValueCast$value)) {
               if (++$size > ${ByteArrayMethods.MAX_ROUNDED_ARRAY_LENGTH}) {
                 break;
               }
               $hashSet.add$hsPostFix($hsValueCast$value);
               $builder.$$plus$$eq($value);
             }
           """

        val withArray1NaNCheckCodeGenerator =
          (array: String, index: String) =>
            s"$jt $value = ${genGetValue(array, index)};" +
              SQLOpenHashSet.withNaNCheckCode(elementType, value, hashSet, body,
                (valueNaN: String) =>
                  s"""
                     $size++;
                     $builder.$$plus$$eq($valueNaN);
                 """)

        val processArray1 = SQLOpenHashSet.withNullCheckCode(
          leftArrayElementNullable,
          leftArrayElementNullable,
          array1, i, hashSet, withArray1NaNCheckCodeGenerator,
          s"""
             $nullElementIndex = $size;
             $size++;
             $builder.$$plus$$eq($nullValueHolder);
           """)

        // Only need to track null element index when array1's element is nullable.
        val declareNullTrackVariables = if (leftArrayElementNullable) {
          s"""
             int $nullElementIndex = -1;
           """
        } else {
          ""
        }

        s"""
           $openHashSet $hashSet = new $openHashSet$hsPostFix($classTag);
           $declareNullTrackVariables
           for (int $i = 0; $i < $array2.numElements(); $i++) {
             $writeArray2ToHashSet
           }
           $arrayBuilderClass $builder = new $arrayBuilderClass();
           int $size = 0;
           for (int $i = 0; $i < $array1.numElements(); $i++) {
             $processArray1
           }
           ${buildResultArray(builder, ev.value, size, nullElementIndex)}
         """
      })
    } else {
      nullSafeCodeGen(ctx, ev, (array1, array2) => {
        val expr = ctx.addReferenceObj("arrayExceptExpr", this)
        s"${ev.value} = (ArrayData)$expr.nullSafeEval($array1, $array2);"
      })
    }
  }

  override def prettyName: String = "array_except"

  override protected def withNewChildrenInternal(
    newLeft: Expression, newRight: Expression): ArrayExcept = copy(left = newLeft, right = newRight)
}

// scalastyle:off line.size.limit
@ExpressionDescription(
  usage = """
    _FUNC_(x, pos, val) - Places val into index pos of array x.
      Array indices start at 1. The maximum negative index is -1 for which the function inserts
      new element after the current last element.
      Index above array size appends the array, or prepends the array if index is negative,
      with 'null' elements.
  """,
  examples = """
    Examples:
      > SELECT _FUNC_(array(1, 2, 3, 4), 5, 5);
       [1,2,3,4,5]
      > SELECT _FUNC_(array(5, 4, 3, 2), -1, 1);
       [5,4,3,2,1]
      > SELECT _FUNC_(array(5, 3, 2, 1), -4, 4);
       [5,4,3,2,1]
  """,
  group = "array_funcs",
  since = "3.4.0")
case class ArrayInsert(
    srcArrayExpr: Expression,
    posExpr: Expression,
    itemExpr: Expression,
    legacyNegativeIndex: Boolean)
  extends TernaryExpression with ImplicitCastInputTypes with ComplexTypeMergingExpression
    with QueryErrorsBase with SupportQueryContext {

  def this(srcArrayExpr: Expression, posExpr: Expression, itemExpr: Expression) = {
    this(srcArrayExpr, posExpr, itemExpr, SQLConf.get.legacyNegativeIndexInArrayInsert)
  }

  override def inputTypes: Seq[AbstractDataType] = {
    (srcArrayExpr.dataType, posExpr.dataType, itemExpr.dataType) match {
      case (ArrayType(e1, hasNull), e2: IntegralType, e3) if (e2 != LongType) =>
        TypeCoercion.findTightestCommonType(e1, e3) match {
          case Some(dt) => Seq(ArrayType(dt, hasNull), IntegerType, dt)
          case _ => Seq.empty
        }
      case (e1, e2, e3) => Seq.empty
    }
  }

  override def checkInputDataTypes(): TypeCheckResult = {
    (first.dataType, second.dataType, third.dataType) match {
      case (_: ArrayType, e2, e3) if e2 != IntegerType =>
        DataTypeMismatch(
          errorSubClass = "UNEXPECTED_INPUT_TYPE",
          messageParameters = Map(
            "paramIndex" -> "2",
            "requiredType" -> toSQLType(IntegerType),
            "inputSql" -> toSQLExpr(second),
            "inputType" -> toSQLType(second.dataType))
        )
      case (ArrayType(e1, _), e2, e3) if DataTypeUtils.sameType(e1, e3) =>
        TypeCheckResult.TypeCheckSuccess
      case _ =>
        DataTypeMismatch(
          errorSubClass = "ARRAY_FUNCTION_DIFF_TYPES",
          messageParameters = Map(
            "functionName" -> toSQLId(prettyName),
            "dataType" -> toSQLType(ArrayType),
            "leftType" -> toSQLType(first.dataType),
            "rightType" -> toSQLType(third.dataType)
          )
        )
    }
  }

  private lazy val positivePos = if (second.foldable) {
    val pos = second.eval().asInstanceOf[Int]
    if (pos > 0) {
      Some(pos)
    } else {
      None
    }
  } else {
    None
  }

  override def eval(input: InternalRow): Any = {
    val value1 = first.eval(input)
    if (value1 != null) {
      val value2 = second.eval(input)
      if (value2 != null) {
        val value3 = third.eval(input)
        return nullSafeEval(value1, value2, value3)
      }
    }
    null
  }

  override def nullSafeEval(arr: Any, pos: Any, item: Any): Any = {
    val baseArr = arr.asInstanceOf[ArrayData]
    if (positivePos.isDefined) {
      val newArrayLength = math.max(baseArr.numElements() + 1, positivePos.get)

      if (newArrayLength > ByteArrayMethods.MAX_ROUNDED_ARRAY_LENGTH) {
        throw QueryExecutionErrors.concatArraysWithElementsExceedLimitError(newArrayLength)
      }

      val newArray = new Array[Any](newArrayLength)

      val posInt = positivePos.get - 1
      baseArr.foreach(elementType, (i, v) => {
        if (i >= posInt) {
          newArray(i + 1) = v
        } else {
          newArray(i) = v
        }
      })

      newArray(posInt) = item

      new GenericArrayData(newArray)
    } else {
      var posInt = pos.asInstanceOf[Int]
      if (posInt == 0) {
        throw QueryExecutionErrors.invalidIndexOfZeroError(getContextOrNull())
      }

      val newPosExtendsArrayLeft = (posInt < 0) && (-posInt > baseArr.numElements())

      if (newPosExtendsArrayLeft) {
        val baseOffset = if (legacyNegativeIndex) 1 else 0
        // special case- if the new position is negative but larger than the current array size
        // place the new item at start of array, place the current array contents at the end
        // and fill the newly created array elements inbetween with a null

        val newArrayLength = -posInt + baseOffset

        if (newArrayLength > ByteArrayMethods.MAX_ROUNDED_ARRAY_LENGTH) {
          throw QueryExecutionErrors.concatArraysWithElementsExceedLimitError(newArrayLength)
        }

        val newArray = new Array[Any](newArrayLength)

        baseArr.foreach(elementType, (i, v) => {
          // current position, offset by new item + new null array elements
          val elementPosition = i + baseOffset + math.abs(posInt + baseArr.numElements())
          newArray(elementPosition) = v
        })

        newArray(0) = item

        new GenericArrayData(newArray)
      } else {
        if (posInt < 0) {
          posInt = posInt + baseArr.numElements() + (if (legacyNegativeIndex) 0 else 1)
        } else if (posInt > 0) {
          posInt = posInt - 1
        }

        val newArrayLength = math.max(baseArr.numElements() + 1, posInt + 1)

        if (newArrayLength > ByteArrayMethods.MAX_ROUNDED_ARRAY_LENGTH) {
          throw QueryExecutionErrors.concatArraysWithElementsExceedLimitError(newArrayLength)
        }

        val newArray = new Array[Any](newArrayLength)

        baseArr.foreach(elementType, (i, v) => {
          if (i >= posInt) {
            newArray(i + 1) = v
          } else {
            newArray(i) = v
          }
        })

        newArray(posInt) = item

        new GenericArrayData(newArray)
      }
    }
  }

  override def doGenCode(ctx: CodegenContext, ev: ExprCode): ExprCode = {
    val f = (arrExpr: ExprCode, posExpr: ExprCode, itemExpr: ExprCode) => {
      val arr = arrExpr.value
      val item = itemExpr.value

      val itemInsertionIndex = ctx.freshName("itemInsertionIndex")
      val adjustedAllocIdx = ctx.freshName("adjustedAllocIdx")
      val resLength = ctx.freshName("resLength")
      val insertedItemIsNull = ctx.freshName("insertedItemIsNull")
      val i = ctx.freshName("i")
      val j = ctx.freshName("j")
      val values = ctx.freshName("values")

      val allocation = CodeGenerator.createArrayData(
        values, elementType, resLength, s"$prettyName failed.")
      val assignment = CodeGenerator.createArrayAssignment(values, elementType, arr,
        adjustedAllocIdx, i, first.dataType.asInstanceOf[ArrayType].containsNull)
      val errorContext = getContextOrNullCode(ctx)
      if (positivePos.isDefined) {
        s"""
           int $itemInsertionIndex = ${positivePos.get - 1};
           int $adjustedAllocIdx = 0;
           boolean $insertedItemIsNull = ${itemExpr.isNull};

           final int $resLength = java.lang.Math.max($arr.numElements() + 1, ${positivePos.get});
           if ($resLength > ${ByteArrayMethods.MAX_ROUNDED_ARRAY_LENGTH}) {
             throw QueryExecutionErrors.createArrayWithElementsExceedLimitError($resLength);
           }

           $allocation
           for (int $i = 0; $i < $arr.numElements(); $i ++) {
             $adjustedAllocIdx = $i;
             if ($i >= $itemInsertionIndex) {
               $adjustedAllocIdx = $adjustedAllocIdx + 1;
             }
             $assignment
           }
           ${CodeGenerator.setArrayElement(
          values, elementType, itemInsertionIndex, item, Some(insertedItemIsNull))}

           for (int $j = $arr.numElements(); $j < $resLength - 1; $j ++) {
             $values.setNullAt($j);
           }

           ${ev.value} = $values;
           """
      } else {
        val pos = posExpr.value
        val baseOffset = if (legacyNegativeIndex) 1 else 0
        s"""
           int $itemInsertionIndex = 0;
           int $resLength = 0;
           int $adjustedAllocIdx = 0;
           boolean $insertedItemIsNull = ${itemExpr.isNull};

           if ($pos == 0) {
             throw QueryExecutionErrors.invalidIndexOfZeroError($errorContext);
           }

           if ($pos < 0 && (java.lang.Math.abs($pos) > $arr.numElements())) {

             $resLength = java.lang.Math.abs($pos) + $baseOffset;
             if ($resLength > ${ByteArrayMethods.MAX_ROUNDED_ARRAY_LENGTH}) {
               throw QueryExecutionErrors.createArrayWithElementsExceedLimitError($resLength);
             }

             $allocation
             for (int $i = 0; $i < $arr.numElements(); $i ++) {
               $adjustedAllocIdx = $i + $baseOffset + java.lang.Math.abs($pos + $arr.numElements());
               $assignment
             }
             ${CodeGenerator.setArrayElement(
          values, elementType, itemInsertionIndex, item, Some(insertedItemIsNull))}

             for (int $j = ${if (legacyNegativeIndex) 0 else 1} + $pos + $arr.numElements(); $j < 0; $j ++) {
               $values.setNullAt($j + $baseOffset + java.lang.Math.abs($pos + $arr.numElements()));
             }

             ${ev.value} = $values;
           } else {

             $itemInsertionIndex = 0;
             if ($pos < 0) {
               $itemInsertionIndex = $pos + $arr.numElements() + ${if (legacyNegativeIndex) 0 else 1};
             } else if ($pos > 0) {
               $itemInsertionIndex = $pos - 1;
             }

             $resLength = java.lang.Math.max($arr.numElements() + 1, $itemInsertionIndex + 1);
             if ($resLength > ${ByteArrayMethods.MAX_ROUNDED_ARRAY_LENGTH}) {
               throw QueryExecutionErrors.createArrayWithElementsExceedLimitError($resLength);
             }

             $allocation
             for (int $i = 0; $i < $arr.numElements(); $i ++) {
               $adjustedAllocIdx = $i;
               if ($i >= $itemInsertionIndex) {
                 $adjustedAllocIdx = $adjustedAllocIdx + 1;
               }
               $assignment
             }
             ${CodeGenerator.setArrayElement(
          values, elementType, itemInsertionIndex, item, Some(insertedItemIsNull))}

             for (int $j = $arr.numElements(); $j < $resLength - 1; $j ++) {
               $values.setNullAt($j);
             }

             ${ev.value} = $values;
           }
           """
      }
    }

    val leftGen = first.genCode(ctx)
    val midGen = second.genCode(ctx)
    val rightGen = third.genCode(ctx)
    val resultCode = f(leftGen, midGen, rightGen)

    if (nullable) {
      val nullSafeEval =
        leftGen.code + ctx.nullSafeExec(first.nullable, leftGen.isNull) {
          midGen.code + ctx.nullSafeExec(second.nullable, midGen.isNull) {
            s"""
              ${rightGen.code}
              ${ev.isNull} = false;
              $resultCode
            """
          }
        }

      ev.copy(code = code"""
        boolean ${ev.isNull} = true;
        ${CodeGenerator.javaType(dataType)} ${ev.value} = ${CodeGenerator.defaultValue(dataType)};
        $nullSafeEval""")
    } else {
      ev.copy(code = code"""
        ${leftGen.code}
        ${midGen.code}
        ${rightGen.code}
        ${CodeGenerator.javaType(dataType)} ${ev.value} = ${CodeGenerator.defaultValue(dataType)};
        $resultCode""", isNull = FalseLiteral)
    }
  }

  override def first: Expression = srcArrayExpr
  override def second: Expression = posExpr
  override def third: Expression = itemExpr

  override def prettyName: String = "array_insert"
  override def dataType: DataType = first.dataType.asNullable // out of range pos will add nulls
  override def nullable: Boolean = first.nullable | second.nullable

  @transient private lazy val elementType: DataType =
    srcArrayExpr.dataType.asInstanceOf[ArrayType].elementType


  override protected def withNewChildrenInternal(
      newSrcArrayExpr: Expression, newPosExpr: Expression, newItemExpr: Expression): ArrayInsert =
    copy(srcArrayExpr = newSrcArrayExpr, posExpr = newPosExpr, itemExpr = newItemExpr)

  override def initQueryContext(): Option[SQLQueryContext] = Some(origin.context)
}

@ExpressionDescription(
  usage = "_FUNC_(array) - Removes null values from the array.",
  examples = """
    Examples:
      > SELECT _FUNC_(array(1, 2, 3, null));
       [1,2,3]
      > SELECT _FUNC_(array("a", "b", "c"));
       ["a","b","c"]
  """,
  group = "array_funcs",
  since = "3.4.0")
case class ArrayCompact(child: Expression)
  extends RuntimeReplaceable with UnaryLike[Expression] with ImplicitCastInputTypes {

  lazy val isNotNull: Expression => Expression = x => IsNotNull(x)
  lazy val lv = NamedLambdaVariable("arg",
    child.dataType.asInstanceOf[ArrayType].elementType, true)
  lazy val lambda = LambdaFunction(isNotNull(lv), Seq(lv))

  override lazy val replacement: Expression = ArrayFilter(child, lambda)

  override def inputTypes: Seq[AbstractDataType] = Seq(ArrayType)

  override def prettyName: String = "array_compact"

  override protected def withNewChildInternal(newChild: Expression): ArrayCompact =
    copy(child = newChild)
}

/**
 * Given an array, and another element append the element at the end of the array.
 * This function does not return null when the elements are null. It appends null at
 * the end of the array. But returns null if the array passed is null.
 */
@ExpressionDescription(
  usage = """
      _FUNC_(array, element) - Add the element at the end of the array passed as first
      argument. Type of element should be similar to type of the elements of the array.
      Null element is also appended into the array. But if the array passed, is NULL
      output is NULL
      """,
  examples = """
    Examples:
      > SELECT _FUNC_(array('b', 'd', 'c', 'a'), 'd');
       ["b","d","c","a","d"]
      > SELECT _FUNC_(array(1, 2, 3, null), null);
       [1,2,3,null,null]
      > SELECT _FUNC_(CAST(null as Array<Int>), 2);
       NULL
  """,
  since = "3.4.0",
  group = "array_funcs")
case class ArrayAppend(left: Expression, right: Expression)
  extends BinaryExpression
    with ImplicitCastInputTypes
    with ComplexTypeMergingExpression
    with QueryErrorsBase {
  override def prettyName: String = "array_append"

  @transient protected lazy val elementType: DataType =
    inputTypes.head.asInstanceOf[ArrayType].elementType

  override def inputTypes: Seq[AbstractDataType] = {
    (left.dataType, right.dataType) match {
      case (ArrayType(e1, hasNull), e2) =>
        TypeCoercion.findTightestCommonType(e1, e2) match {
          case Some(dt) => Seq(ArrayType(dt, hasNull), dt)
          case _ => Seq.empty
        }
      case _ => Seq.empty
    }
  }

  override def checkInputDataTypes(): TypeCheckResult = {
    (left.dataType, right.dataType) match {
      case (ArrayType(e1, _), e2) if DataTypeUtils.sameType(e1, e2) => TypeCheckResult.TypeCheckSuccess
      case (ArrayType(e1, _), e2) => DataTypeMismatch(
        errorSubClass = "ARRAY_FUNCTION_DIFF_TYPES",
        messageParameters = Map(
          "functionName" -> toSQLId(prettyName),
          "leftType" -> toSQLType(left.dataType),
          "rightType" -> toSQLType(right.dataType),
          "dataType" -> toSQLType(ArrayType)
        ))
      case _ =>
        DataTypeMismatch(
          errorSubClass = "UNEXPECTED_INPUT_TYPE",
          messageParameters = Map(
            "paramIndex" -> "0",
            "requiredType" -> toSQLType(ArrayType),
            "inputSql" -> toSQLExpr(left),
            "inputType" -> toSQLType(left.dataType)
          )
        )
    }
  }

  override def eval(input: InternalRow): Any = {
    val value1 = left.eval(input)
    if (value1 == null) {
      null
    } else {
      val value2 = right.eval(input)
      nullSafeEval(value1, value2)
    }
  }

  override protected def nullSafeEval(arr: Any, elementData: Any): Any = {
    val arrayData = arr.asInstanceOf[ArrayData]
    val numberOfElements = arrayData.numElements() + 1
    if (numberOfElements > ByteArrayMethods.MAX_ROUNDED_ARRAY_LENGTH) {
      throw QueryExecutionErrors.concatArraysWithElementsExceedLimitError(numberOfElements)
    }
    val finalData = new Array[Any](numberOfElements)
    arrayData.foreach(elementType, finalData.update)
    finalData.update(arrayData.numElements(), elementData)
    new GenericArrayData(finalData)
  }

  override def nullable: Boolean = left.nullable
  override def doGenCode(ctx: CodegenContext, ev: ExprCode): ExprCode = {
    val leftGen = left.genCode(ctx)
    val rightGen = right.genCode(ctx)
    val f = (eval1: String, eval2: String) => {
      val newArraySize = ctx.freshName("newArraySize")
      val i = ctx.freshName("i")
      val values = ctx.freshName("values")
      val allocation = CodeGenerator.createArrayData(
        values, elementType, newArraySize, s" $prettyName failed.")
      val assignment = CodeGenerator.createArrayAssignment(
        values, elementType, eval1, i, i, left.dataType.asInstanceOf[ArrayType].containsNull)
      s"""
         int $newArraySize = $eval1.numElements() + 1;
         $allocation
         int $i = 0;
         while ($i < $eval1.numElements()) {
           $assignment
           $i ++;
         }
         ${CodeGenerator.setArrayElement(values, elementType, i, eval2, Some(rightGen.isNull))}
         ${ev.value} = $values;
         """
    }
    val resultCode = f(leftGen.value, rightGen.value)
    if (nullable) {
      val nullSafeEval =
        leftGen.code + rightGen.code + ctx.nullSafeExec(left.nullable, leftGen.isNull) {
          s"""
            ${ev.isNull} = false; // resultCode could change nullability.
            $resultCode
          """
        }
      ev.copy(code =
        code"""
        boolean ${ev.isNull} = true;
        ${CodeGenerator.javaType(dataType)} ${ev.value} = ${CodeGenerator.defaultValue(dataType)};
        $nullSafeEval
      """)
    } else {
      ev.copy(code =
        code"""
        ${leftGen.code}
        ${rightGen.code}
        ${CodeGenerator.javaType(dataType)} ${ev.value} = ${CodeGenerator.defaultValue(dataType)};
        $resultCode""", isNull = FalseLiteral)
    }
  }

  /**
   * Returns the [[DataType]] of the result of evaluating this expression. It is invalid to query
   * the dataType of an unresolved expression (i.e., when `resolved` == false).
   */
  override def dataType: DataType = if (right.nullable) left.dataType.asNullable else left.dataType
  protected def withNewChildrenInternal(newLeft: Expression, newRight: Expression): ArrayAppend =
    copy(left = newLeft, right = newRight)

}<|MERGE_RESOLUTION|>--- conflicted
+++ resolved
@@ -3491,30 +3491,14 @@
       len: String): String = {
     val calcFn = classOf[Sequence].getName + ".sequenceLength"
     s"""
-<<<<<<< HEAD
        if (!(($estimatedStep > 0 && $start <= $stop) ||
          ($estimatedStep < 0 && $start >= $stop) ||
          ($estimatedStep == 0 && $start == $stop))) {
          throw new IllegalArgumentException(
            "Illegal sequence boundaries: " + $start + " to " + $stop + " by " + $step);
        }
-       long $longLen = $stop == $start ? 1L : 1L + ((long) $stop - $start) / $estimatedStep;
-       if ($longLen > $MAX_ROUNDED_ARRAY_LENGTH) {
-         throw new IllegalArgumentException(
-           "Too long sequence: " + $longLen + ". Should be <= $MAX_ROUNDED_ARRAY_LENGTH");
-       }
-       int $len = (int) $longLen;
+       int $len = $calcFn((long) $start, (long) $stop, (long) $estimatedStep);
        """
-=======
-       |if (!(($estimatedStep > 0 && $start <= $stop) ||
-       |  ($estimatedStep < 0 && $start >= $stop) ||
-       |  ($estimatedStep == 0 && $start == $stop))) {
-       |  throw new IllegalArgumentException(
-       |    "Illegal sequence boundaries: " + $start + " to " + $stop + " by " + $step);
-       |}
-       |int $len = $calcFn((long) $start, (long) $stop, (long) $estimatedStep);
-       """.stripMargin
->>>>>>> fd86f85e
   }
 }
 
