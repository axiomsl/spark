/*
 * Licensed to the Apache Software Foundation (ASF) under one or more
 * contributor license agreements.  See the NOTICE file distributed with
 * this work for additional information regarding copyright ownership.
 * The ASF licenses this file to You under the Apache License, Version 2.0
 * (the "License"); you may not use this file except in compliance with
 * the License.  You may obtain a copy of the License at
 *
 *    http://www.apache.org/licenses/LICENSE-2.0
 *
 * Unless required by applicable law or agreed to in writing, software
 * distributed under the License is distributed on an "AS IS" BASIS,
 * WITHOUT WARRANTIES OR CONDITIONS OF ANY KIND, either express or implied.
 * See the License for the specific language governing permissions and
 * limitations under the License.
 */

package org.apache.spark.sql.catalyst.json

import java.io.{ByteArrayOutputStream, CharConversionException}
import java.nio.charset.MalformedInputException

import scala.collection.mutable.ArrayBuffer
import scala.util.control.NonFatal

import com.fasterxml.jackson.core._

import org.apache.spark.SparkUpgradeException
import org.apache.spark.internal.Logging
import org.apache.spark.sql.catalyst.{InternalRow, NoopFilters, StructFilters}
import org.apache.spark.sql.catalyst.expressions._
import org.apache.spark.sql.catalyst.util._
import org.apache.spark.sql.catalyst.util.LegacyDateFormats.FAST_DATE_FORMAT
import org.apache.spark.sql.catalyst.util.ResolveDefaultColumns._
import org.apache.spark.sql.errors.QueryExecutionErrors
import org.apache.spark.sql.internal.{LegacyBehaviorPolicy, SQLConf}
import org.apache.spark.sql.sources.Filter
import org.apache.spark.sql.types._
import org.apache.spark.unsafe.types.{CalendarInterval, UTF8String}
import org.apache.spark.util.Utils

/**
 * Constructs a parser for a given schema that translates a json string to an [[InternalRow]].
 */
class JacksonParser(
    schema: DataType,
    val options: JSONOptions,
    allowArrayAsStructs: Boolean,
    filters: Seq[Filter] = Seq.empty) extends Logging {

  import JacksonUtils._
  import com.fasterxml.jackson.core.JsonToken._

  // A `ValueConverter` is responsible for converting a value from `JsonParser`
  // to a value in a field for `InternalRow`.
  private type ValueConverter = JsonParser => AnyRef

  // `ValueConverter`s for the root schema for all fields in the schema
  private val rootConverter = makeRootConverter(schema)

  private val factory = options.buildJsonFactory()

  private lazy val timestampFormatter = TimestampFormatter(
    options.timestampFormatInRead,
    options.zoneId,
    options.locale,
    legacyFormat = FAST_DATE_FORMAT,
    isParsing = true)
  private lazy val timestampNTZFormatter = TimestampFormatter(
    options.timestampNTZFormatInRead,
    options.zoneId,
    legacyFormat = FAST_DATE_FORMAT,
    isParsing = true,
    forTimestampNTZ = true)
  private lazy val dateFormatter = DateFormatter(
    options.dateFormatInRead,
    options.locale,
    legacyFormat = FAST_DATE_FORMAT,
    isParsing = true)

  // Flags to signal if we need to fall back to the backward compatible behavior of parsing
  // dates and timestamps.
  // For more information, see comments for "enableDateTimeParsingFallback" option in JSONOptions.
  private val enableParsingFallbackForTimestampType =
    options.enableDateTimeParsingFallback
      .orElse(SQLConf.get.jsonEnableDateTimeParsingFallback)
      .getOrElse {
        SQLConf.get.legacyTimeParserPolicy == LegacyBehaviorPolicy.LEGACY ||
          options.timestampFormatInRead.isEmpty
      }
  private val enableParsingFallbackForDateType =
    options.enableDateTimeParsingFallback
      .orElse(SQLConf.get.jsonEnableDateTimeParsingFallback)
      .getOrElse {
        SQLConf.get.legacyTimeParserPolicy == LegacyBehaviorPolicy.LEGACY ||
          options.dateFormatInRead.isEmpty
      }

  private val enablePartialResults = SQLConf.get.jsonEnablePartialResults

  /**
   * Create a converter which converts the JSON documents held by the `JsonParser`
   * to a value according to a desired schema. This is a wrapper for the method
   * `makeConverter()` to handle a row wrapped with an array.
   */
  private def makeRootConverter(dt: DataType): JsonParser => Iterable[InternalRow] = {
    dt match {
      case st: StructType => makeStructRootConverter(st)
      case mt: MapType => makeMapRootConverter(mt)
      case at: ArrayType => makeArrayRootConverter(at)
    }
  }

  private def makeStructRootConverter(st: StructType): JsonParser => Iterable[InternalRow] = {
    val elementConverter = makeConverter(st)
    val fieldConverters = st.map(_.dataType).map(makeConverter).toArray
    val jsonFilters = if (SQLConf.get.jsonFilterPushDown) {
      new JsonFilters(filters, st)
    } else {
      new NoopFilters
    }
    (parser: JsonParser) => parseJsonToken[Iterable[InternalRow]](parser, st) {
      case START_OBJECT => convertObject(parser, st, fieldConverters, jsonFilters, isRoot = true)
        // SPARK-3308: support reading top level JSON arrays and take every element
        // in such an array as a row
        //
        // For example, we support, the JSON data as below:
        //
        // [{"a":"str_a_1"}]
        // [{"a":"str_a_2"}, {"b":"str_b_3"}]
        //
        // resulting in:
        //
        // List([str_a_1,null])
        // List([str_a_2,null], [null,str_b_3])
        //
      case START_ARRAY if allowArrayAsStructs =>
        val array = convertArray(parser, elementConverter, isRoot = true, arrayAsStructs = true)
        // Here, as we support reading top level JSON arrays and take every element
        // in such an array as a row, this case is possible.
        if (array.numElements() == 0) {
          Array.empty[InternalRow]
        } else {
          array.toArray[InternalRow](schema)
        }
      case START_ARRAY =>
        throw JsonArraysAsStructsException()
    }
  }

  private def makeMapRootConverter(mt: MapType): JsonParser => Iterable[InternalRow] = {
    val fieldConverter = makeConverter(mt.valueType)
    (parser: JsonParser) => parseJsonToken[Iterable[InternalRow]](parser, mt) {
      case START_OBJECT => Some(InternalRow(convertMap(parser, fieldConverter)))
    }
  }

  private def makeArrayRootConverter(at: ArrayType): JsonParser => Iterable[InternalRow] = {
    val elemConverter = makeConverter(at.elementType)
    (parser: JsonParser) => parseJsonToken[Iterable[InternalRow]](parser, at) {
      case START_ARRAY => Some(InternalRow(convertArray(parser, elemConverter)))
      case START_OBJECT if at.elementType.isInstanceOf[StructType] =>
        // This handles the case when an input JSON object is a structure but
        // the specified schema is an array of structures. In that case, the input JSON is
        // considered as an array of only one element of struct type.
        // This behavior was introduced by changes for SPARK-19595.
        //
        // For example, if the specified schema is ArrayType(new StructType().add("i", IntegerType))
        // and JSON input as below:
        //
        // [{"i": 1}, {"i": 2}]
        // [{"i": 3}]
        // {"i": 4}
        //
        // The last row is considered as an array with one element, and result of conversion:
        //
        // Seq(Row(1), Row(2))
        // Seq(Row(3))
        // Seq(Row(4))
        //
        val st = at.elementType.asInstanceOf[StructType]
        val fieldConverters = st.map(_.dataType).map(makeConverter).toArray
        Some(InternalRow(new GenericArrayData(convertObject(parser, st, fieldConverters).toArray)))
    }
  }

  private val decimalParser = ExprUtils.getDecimalParser(options.locale)

  /**
   * Create a converter which converts the JSON documents held by the `JsonParser`
   * to a value according to a desired schema.
   */
  def makeConverter(dataType: DataType): ValueConverter = dataType match {
    case BooleanType =>
      (parser: JsonParser) => parseJsonToken[java.lang.Boolean](parser, dataType) {
        case VALUE_TRUE => true
        case VALUE_FALSE => false
      }

    case ByteType =>
      (parser: JsonParser) => parseJsonToken[java.lang.Byte](parser, dataType) {
        case VALUE_NUMBER_INT => parser.getByteValue
      }

    case ShortType =>
      (parser: JsonParser) => parseJsonToken[java.lang.Short](parser, dataType) {
        case VALUE_NUMBER_INT => parser.getShortValue
      }

    case IntegerType =>
      (parser: JsonParser) => parseJsonToken[java.lang.Integer](parser, dataType) {
        case VALUE_NUMBER_INT => parser.getIntValue
      }

    case LongType =>
      (parser: JsonParser) => parseJsonToken[java.lang.Long](parser, dataType) {
        case VALUE_NUMBER_INT => parser.getLongValue
      }

    case FloatType =>
      (parser: JsonParser) => parseJsonToken[java.lang.Float](parser, dataType) {
        case VALUE_NUMBER_INT | VALUE_NUMBER_FLOAT =>
          parser.getFloatValue

        case VALUE_STRING if parser.getTextLength >= 1 =>
          // Special case handling for NaN and Infinity.
          parser.getText match {
            case "NaN" if options.allowNonNumericNumbers =>
              Float.NaN
            case "+INF" | "+Infinity" | "Infinity" if options.allowNonNumericNumbers =>
              Float.PositiveInfinity
            case "-INF" | "-Infinity" if options.allowNonNumericNumbers =>
              Float.NegativeInfinity
            case _ => throw QueryExecutionErrors.cannotParseStringAsDataTypeError(
              parser, VALUE_STRING, FloatType)
          }
      }

    case DoubleType =>
      (parser: JsonParser) => parseJsonToken[java.lang.Double](parser, dataType) {
        case VALUE_NUMBER_INT | VALUE_NUMBER_FLOAT =>
          parser.getDoubleValue

        case VALUE_STRING if parser.getTextLength >= 1 =>
          // Special case handling for NaN and Infinity.
          parser.getText match {
            case "NaN" if options.allowNonNumericNumbers =>
              Double.NaN
            case "+INF" | "+Infinity" | "Infinity" if options.allowNonNumericNumbers =>
              Double.PositiveInfinity
            case "-INF" | "-Infinity" if options.allowNonNumericNumbers =>
              Double.NegativeInfinity
            case _ => throw QueryExecutionErrors.cannotParseStringAsDataTypeError(
              parser, VALUE_STRING, DoubleType)
          }
      }

    case StringType =>
      (parser: JsonParser) => parseJsonToken[UTF8String](parser, dataType) {
        case VALUE_STRING =>
          UTF8String.fromString(parser.getText)

        case _ =>
          // Note that it always tries to convert the data as string without the case of failure.
          val writer = new ByteArrayOutputStream()
          Utils.tryWithResource(factory.createGenerator(writer, JsonEncoding.UTF8)) {
            generator => generator.copyCurrentStructure(parser)
          }
          UTF8String.fromBytes(writer.toByteArray)
      }

    case TimestampType =>
      (parser: JsonParser) => parseJsonToken[java.lang.Long](parser, dataType) {
        case VALUE_STRING if parser.getTextLength >= 1 =>
          try {
            timestampFormatter.parse(parser.getText)
          } catch {
            case NonFatal(e) =>
              // If fails to parse, then tries the way used in 2.0 and 1.x for backwards
              // compatibility if enabled.
              if (!enableParsingFallbackForTimestampType) {
                throw e
              }
              val str = DateTimeUtils.cleanLegacyTimestampStr(UTF8String.fromString(parser.getText))
              DateTimeUtils.stringToTimestamp(str, options.zoneId).getOrElse(throw e)
          }

        case VALUE_NUMBER_INT =>
          parser.getLongValue * 1000000L
      }

    case TimestampNTZType =>
      (parser: JsonParser) => parseJsonToken[java.lang.Long](parser, dataType) {
        case VALUE_STRING if parser.getTextLength >= 1 =>
          timestampNTZFormatter.parseWithoutTimeZone(parser.getText, false)
      }

    case DateType =>
      (parser: JsonParser) => parseJsonToken[java.lang.Integer](parser, dataType) {
        case VALUE_STRING if parser.getTextLength >= 1 =>
          try {
            dateFormatter.parse(parser.getText)
          } catch {
            case NonFatal(e) =>
              // If fails to parse, then tries the way used in 2.0 and 1.x for backwards
              // compatibility if enabled.
              if (!enableParsingFallbackForDateType) {
                throw e
              }
              val str = DateTimeUtils.cleanLegacyTimestampStr(UTF8String.fromString(parser.getText))
              DateTimeUtils.stringToDate(str).getOrElse {
                // In Spark 1.5.0, we store the data as number of days since epoch in string.
                // So, we just convert it to Int.
                try {
                  RebaseDateTime.rebaseJulianToGregorianDays(parser.getText.toInt)
                } catch {
                  case _: NumberFormatException => throw e
                }
              }.asInstanceOf[Integer]
          }
      }

    case BinaryType =>
      (parser: JsonParser) => parseJsonToken[Array[Byte]](parser, dataType) {
        case VALUE_STRING => parser.getBinaryValue
      }

    case dt: DecimalType =>
      (parser: JsonParser) => parseJsonToken[Decimal](parser, dataType) {
        case (VALUE_NUMBER_INT | VALUE_NUMBER_FLOAT) =>
          Decimal(parser.getDecimalValue, dt.precision, dt.scale)
        case VALUE_STRING if parser.getTextLength >= 1 =>
          val bigDecimal = decimalParser(parser.getText)
          Decimal(bigDecimal, dt.precision, dt.scale)
      }

    case CalendarIntervalType => (parser: JsonParser) =>
      parseJsonToken[CalendarInterval](parser, dataType) {
        case VALUE_STRING =>
          IntervalUtils.safeStringToInterval(UTF8String.fromString(parser.getText))
      }

    case ym: YearMonthIntervalType => (parser: JsonParser) =>
      parseJsonToken[Integer](parser, dataType) {
        case VALUE_STRING =>
          val expr = Cast(Literal(parser.getText), ym)
          Integer.valueOf(expr.eval(EmptyRow).asInstanceOf[Int])
      }

    case dt: DayTimeIntervalType => (parser: JsonParser) =>
      parseJsonToken[java.lang.Long](parser, dataType) {
        case VALUE_STRING =>
          val expr = Cast(Literal(parser.getText), dt)
          java.lang.Long.valueOf(expr.eval(EmptyRow).asInstanceOf[Long])
      }

    case st: StructType =>
      val fieldConverters = st.map(_.dataType).map(makeConverter).toArray
      (parser: JsonParser) => parseJsonToken[InternalRow](parser, dataType) {
        case START_OBJECT => convertObject(parser, st, fieldConverters).get
      }

    case at: ArrayType =>
      val elementConverter = makeConverter(at.elementType)
      (parser: JsonParser) => parseJsonToken[ArrayData](parser, dataType) {
        case START_ARRAY => convertArray(parser, elementConverter)
      }

    case mt: MapType =>
      val valueConverter = makeConverter(mt.valueType)
      (parser: JsonParser) => parseJsonToken[MapData](parser, dataType) {
        case START_OBJECT => convertMap(parser, valueConverter)
      }

    case udt: UserDefinedType[_] =>
      makeConverter(udt.sqlType)

    case _: NullType =>
      (parser: JsonParser) => parseJsonToken[java.lang.Long](parser, dataType) {
        case _ => null
      }

    // We don't actually hit this exception though, we keep it for understandability
    case _ => throw QueryExecutionErrors.unsupportedTypeError(dataType)
  }

  /**
   * This method skips `FIELD_NAME`s at the beginning, and handles nulls ahead before trying
   * to parse the JSON token using given function `f`. If the `f` failed to parse and convert the
   * token, call `failedConversion` to handle the token.
   */
  @scala.annotation.tailrec
  private def parseJsonToken[R >: Null](
      parser: JsonParser,
      dataType: DataType)(f: PartialFunction[JsonToken, R]): R = {
    parser.getCurrentToken match {
      case FIELD_NAME =>
        // There are useless FIELD_NAMEs between START_OBJECT and END_OBJECT tokens
        parser.nextToken()
        parseJsonToken[R](parser, dataType)(f)

      case null | VALUE_NULL => null

      case other => f.applyOrElse(other, failedConversion(parser, dataType))
    }
  }

  private val allowEmptyString = SQLConf.get.getConf(SQLConf.LEGACY_ALLOW_EMPTY_STRING_IN_JSON)

  /**
   * This function throws an exception for failed conversion. For empty string on data types
   * except for string and binary types, this also throws an exception.
   */
  private def failedConversion[R >: Null](
      parser: JsonParser,
      dataType: DataType): PartialFunction[JsonToken, R] = {

    // SPARK-25040: Disallows empty strings for data types except for string and binary types.
    // But treats empty strings as null for certain types if the legacy config is enabled.
    case VALUE_STRING if parser.getTextLength < 1 && allowEmptyString =>
      dataType match {
        case FloatType | DoubleType | TimestampType | DateType =>
<<<<<<< HEAD
          throw EmptyJsonFieldValueException(dataType)
=======
          throw QueryExecutionErrors.emptyJsonFieldValueError(dataType)
>>>>>>> 5e19fba9
        case _ => null
      }

    case VALUE_STRING if parser.getTextLength < 1 =>
<<<<<<< HEAD
      throw EmptyJsonFieldValueException(dataType)
=======
      throw QueryExecutionErrors.emptyJsonFieldValueError(dataType)
>>>>>>> 5e19fba9

    case token =>
      // We cannot parse this token based on the given data type. So, we throw a
      // RuntimeException and this exception will be caught by `parse` method.
      throw CannotParseJSONFieldException(parser.getCurrentName, parser.getText, token, dataType)
  }

  /**
   * Parse an object from the token stream into a new Row representing the schema.
   * Fields in the json that are not defined in the requested schema will be dropped.
   */
  private def convertObject(
      parser: JsonParser,
      schema: StructType,
      fieldConverters: Array[ValueConverter],
      structFilters: StructFilters = new NoopFilters(),
      isRoot: Boolean = false): Option[InternalRow] = {
    val row = new GenericInternalRow(schema.length)
    var badRecordException: Option[Throwable] = None
    var skipRow = false

    structFilters.reset()
    lazy val bitmask = ResolveDefaultColumns.existenceDefaultsBitmask(schema)
    resetExistenceDefaultsBitmask(schema, bitmask)
    while (!skipRow && nextUntil(parser, JsonToken.END_OBJECT)) {
      schema.getFieldIndex(parser.getCurrentName) match {
        case Some(index) =>
          try {
            row.update(index, fieldConverters(index).apply(parser))
            skipRow = structFilters.skipRow(row, index)
            bitmask(index) = false
          } catch {
            case e: SparkUpgradeException => throw e
            case err: PartialValueException if enablePartialResults =>
              badRecordException = badRecordException.orElse(Some(err.cause))
              row.update(index, err.partialResult)
              skipRow = structFilters.skipRow(row, index)
              bitmask(index) = false
            case NonFatal(e) if isRoot || enablePartialResults =>
              badRecordException = badRecordException.orElse(Some(e))
              parser.skipChildren()
          }
        case None =>
          parser.skipChildren()
      }
    }
    if (skipRow) {
      None
    } else if (badRecordException.isEmpty) {
      applyExistenceDefaultValuesToRow(schema, row, bitmask)
      Some(row)
    } else {
      throw PartialResultException(row, badRecordException.get)
    }
  }

  /**
   * Parse an object as a Map, preserving all fields.
   */
  private def convertMap(
      parser: JsonParser,
      fieldConverter: ValueConverter): MapData = {
    val keys = ArrayBuffer.empty[UTF8String]
    val values = ArrayBuffer.empty[Any]
    var badRecordException: Option[Throwable] = None

    while (nextUntil(parser, JsonToken.END_OBJECT)) {
      keys += UTF8String.fromString(parser.getCurrentName)
      try {
        values += fieldConverter.apply(parser)
      } catch {
        case PartialResultException(row, cause) if enablePartialResults =>
          badRecordException = badRecordException.orElse(Some(cause))
          values += row
        case NonFatal(e) if enablePartialResults =>
          badRecordException = badRecordException.orElse(Some(e))
          parser.skipChildren()
      }
    }

    // The JSON map will never have null or duplicated map keys, it's safe to create a
    // ArrayBasedMapData directly here.
    val mapData = ArrayBasedMapData(keys.toArray, values.toArray)

    if (badRecordException.isEmpty) {
      mapData
    } else {
      throw PartialMapDataResultException(mapData, badRecordException.get)
    }
  }

  /**
   * Parse an object as a Array.
   */
  private def convertArray(
      parser: JsonParser,
      fieldConverter: ValueConverter,
      isRoot: Boolean = false,
      arrayAsStructs: Boolean = false): ArrayData = {
    val values = ArrayBuffer.empty[Any]
    var badRecordException: Option[Throwable] = None

    while (nextUntil(parser, JsonToken.END_ARRAY)) {
      try {
        val v = fieldConverter.apply(parser)
        if (isRoot && v == null) throw QueryExecutionErrors.rootConverterReturnNullError()
        values += v
      } catch {
        case PartialResultException(row, cause) if enablePartialResults =>
          badRecordException = badRecordException.orElse(Some(cause))
          values += row
      }
    }

    val arrayData = new GenericArrayData(values.toArray)

    if (badRecordException.isEmpty) {
      arrayData
    } else if (arrayAsStructs) {
      throw PartialResultArrayException(arrayData.toArray[InternalRow](schema),
        badRecordException.get)
    } else {
      throw PartialArrayDataResultException(arrayData, badRecordException.get)
    }
  }

  /**
   * Converts the non-stacktrace exceptions to user-friendly QueryExecutionErrors.
   */
  private def convertCauseForPartialResult(err: Throwable): Throwable = err match {
    case CannotParseJSONFieldException(fieldName, fieldValue, jsonType, dataType) =>
      QueryExecutionErrors.cannotParseJSONFieldError(fieldName, fieldValue, jsonType, dataType)
    case EmptyJsonFieldValueException(dataType) =>
      QueryExecutionErrors.emptyJsonFieldValueError(dataType)
    case _ => err
  }

  /**
   * Parse the JSON input to the set of [[InternalRow]]s.
   *
   * @param recordLiteral an optional function that will be used to generate
   *   the corrupt record text instead of record.toString
   */
  def parse[T](
      record: T,
      createParser: (JsonFactory, T) => JsonParser,
      recordLiteral: T => UTF8String): Iterable[InternalRow] = {
    try {
      Utils.tryWithResource(createParser(factory, record)) { parser =>
        // a null first token is equivalent to testing for input.trim.isEmpty
        // but it works on any token stream and not just strings
        parser.nextToken() match {
          case null => None
          case _ => rootConverter.apply(parser) match {
            case null => throw QueryExecutionErrors.rootConverterReturnNullError()
            case rows => rows.toSeq
          }
        }
      }
    } catch {
      case e: SparkUpgradeException => throw e
      case e @ (_: RuntimeException | _: JsonProcessingException | _: MalformedInputException) =>
        // JSON parser currently doesn't support partial results for corrupted records.
        // For such records, all fields other than the field configured by
        // `columnNameOfCorruptRecord` are set to `null`.
        throw BadRecordException(() => recordLiteral(record), () => Array.empty, e)
      case e: CharConversionException if options.encoding.isEmpty =>
        val msg =
          """JSON parser cannot handle a character in its input.
            Specifying encoding as an input option explicitly might help to resolve the issue.
            """ + e.getMessage
        val wrappedCharException = new CharConversionException(msg)
        wrappedCharException.initCause(e)
        throw BadRecordException(() => recordLiteral(record), () => Array.empty,
          wrappedCharException)
      case PartialResultException(row, cause) =>
        throw BadRecordException(
          record = () => recordLiteral(record),
          partialResults = () => Array(row),
          convertCauseForPartialResult(cause))
      case PartialResultArrayException(rows, cause) =>
        throw BadRecordException(
          record = () => recordLiteral(record),
          partialResults = () => rows,
          cause)
      // These exceptions should never be thrown outside of JacksonParser.
      // They are used for the control flow in the parser. We add them here for completeness
      // since they also indicate a bad record.
      case PartialArrayDataResultException(arrayData, cause) =>
        throw BadRecordException(
          record = () => recordLiteral(record),
          partialResults = () => Array(InternalRow(arrayData)),
          convertCauseForPartialResult(cause))
      case PartialMapDataResultException(mapData, cause) =>
        throw BadRecordException(
          record = () => recordLiteral(record),
          partialResults = () => Array(InternalRow(mapData)),
          convertCauseForPartialResult(cause))
    }
  }
}<|MERGE_RESOLUTION|>--- conflicted
+++ resolved
@@ -420,20 +420,12 @@
     case VALUE_STRING if parser.getTextLength < 1 && allowEmptyString =>
       dataType match {
         case FloatType | DoubleType | TimestampType | DateType =>
-<<<<<<< HEAD
           throw EmptyJsonFieldValueException(dataType)
-=======
-          throw QueryExecutionErrors.emptyJsonFieldValueError(dataType)
->>>>>>> 5e19fba9
         case _ => null
       }
 
     case VALUE_STRING if parser.getTextLength < 1 =>
-<<<<<<< HEAD
       throw EmptyJsonFieldValueException(dataType)
-=======
-      throw QueryExecutionErrors.emptyJsonFieldValueError(dataType)
->>>>>>> 5e19fba9
 
     case token =>
       // We cannot parse this token based on the given data type. So, we throw a
