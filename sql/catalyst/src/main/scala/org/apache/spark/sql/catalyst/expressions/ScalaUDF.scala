--- conflicted
+++ resolved
@@ -1165,25 +1165,14 @@
     }
     val callFunc =
       s"""
-<<<<<<< HEAD
-         |$boxedType $resultTerm = null;
-         |try {
-         |  $funcInvocation;
-         |} catch (Throwable e) {
-         |  throw QueryExecutionErrors.failedExecuteUserDefinedFunctionError(
-         |    "$functionName", "$inputTypesString", "$outputType", e);
-         |}
-       """.stripMargin
-=======
          $boxedType $resultTerm = null;
          try {
            $funcInvocation;
          } catch (Throwable e) {
            throw QueryExecutionErrors.failedExecuteUserDefinedFunctionError(
-             "$funcCls", "$inputTypesString", "$outputType", e);
+             "$functionName", "$inputTypesString", "$outputType", e);
          }
        """
->>>>>>> 5e19fba9
 
     ev.copy(code =
       code"""
