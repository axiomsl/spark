--- conflicted
+++ resolved
@@ -56,12 +56,9 @@
 import org.apache.spark.sql.internal.connector.V1Function
 import org.apache.spark.sql.types._
 import org.apache.spark.sql.types.DayTimeIntervalType.DAY
-<<<<<<< HEAD
 import org.apache.spark.sql.util.CaseInsensitiveStringMap
-=======
 import org.apache.spark.sql.util.{CaseInsensitiveStringMap, SchemaUtils}
 import org.apache.spark.util.collection.{Utils => CUtils}
->>>>>>> 5e19fba9
 
 /**
  * A trivial [[Analyzer]] with a dummy [[SessionCatalog]] and
@@ -318,10 +315,6 @@
       TimeWindowing ::
       SessionWindowing ::
       ResolveWindowTime ::
-<<<<<<< HEAD
-=======
-      ResolveDefaultColumns(ResolveRelations.resolveRelationOrTempView) ::
->>>>>>> 5e19fba9
       ResolveInlineTables ::
       ResolveLambdaVariables ::
       ResolveTimeZone ::
@@ -617,11 +610,7 @@
         groupingAttrs: Seq[Expression],
         gid: Attribute): Seq[NamedExpression] = {
       def replaceExprs(e: Expression): Expression = e match {
-<<<<<<< HEAD
         case e: AggregateExpression => e
-=======
-        case e if AggregateExpression.isAggregate(e) => e
->>>>>>> 5e19fba9
         case e =>
           // Replace expression by expand output attribute.
           val index = groupByAliases.indexWhere(_.child.semanticEquals(e))
@@ -1287,43 +1276,6 @@
         }
       }
     }
-<<<<<<< HEAD
-=======
-
-    /** Consumes an unresolved relation and resolves it to a v1 or v2 relation or temporary view. */
-    def resolveRelationOrTempView(u: UnresolvedRelation): LogicalPlan = {
-      EliminateSubqueryAliases(resolveRelation(u).getOrElse(u))
-    }
-  }
-
-  /** Handle INSERT INTO for DSv2 */
-  object ResolveInsertInto extends Rule[LogicalPlan] {
-
-    /** Add a project to use the table column names for INSERT INTO BY NAME */
-    private def createProjectForByNameQuery(i: InsertIntoStatement): LogicalPlan = {
-      SchemaUtils.checkColumnNameDuplication(i.userSpecifiedCols, resolver)
-
-      if (i.userSpecifiedCols.size != i.query.output.size) {
-        throw QueryCompilationErrors.writeTableWithMismatchedColumnsError(
-          i.userSpecifiedCols.size, i.query.output.size, i.query)
-      }
-      val projectByName = i.userSpecifiedCols.zip(i.query.output)
-        .map { case (userSpecifiedCol, queryOutputCol) =>
-          val resolvedCol = i.table.resolve(Seq(userSpecifiedCol), resolver)
-            .getOrElse(
-              throw QueryCompilationErrors.unresolvedAttributeError(
-                "UNRESOLVED_COLUMN", userSpecifiedCol, i.table.output.map(_.name), i.origin))
-          (queryOutputCol.dataType, resolvedCol.dataType) match {
-            case (input: StructType, expected: StructType) =>
-              // Rename inner fields of the input column to pass the by-name INSERT analysis.
-              Alias(Cast(queryOutputCol, renameFieldsInStruct(input, expected)), resolvedCol.name)()
-            case _ =>
-              Alias(queryOutputCol, resolvedCol.name)()
-          }
-        }
-      Project(projectByName, i.query)
-    }
->>>>>>> 5e19fba9
 
     /** Consumes an unresolved relation and resolves it to a v1 or v2 relation or temporary view. */
     def resolveRelationOrTempView(u: UnresolvedRelation): LogicalPlan = {
@@ -1538,15 +1490,10 @@
       }
     }
 
-<<<<<<< HEAD
-    def apply(plan: LogicalPlan): LogicalPlan = plan.resolveOperatorsUp {
+    override def apply(plan: LogicalPlan): LogicalPlan = plan.resolveOperatorsUp {
       // Don't wait other rules to resolve the child plans of `InsertIntoStatement` as we need
       // to resolve column "DEFAULT" in the child plans so that they must be unresolved.
       case i: InsertIntoStatement => ResolveColumnDefaultInInsert(i)
-
-=======
-    override def apply(plan: LogicalPlan): LogicalPlan = plan.resolveOperatorsUp {
->>>>>>> 5e19fba9
       // Wait for other rules to resolve child plans first
       case p: LogicalPlan if !p.childrenResolved => p
 
@@ -1643,15 +1590,9 @@
           .map(resolveExpressionByPlanOutput(_, leftPlanForResolve).asInstanceOf[SortOrder])
         val resolvedRightOrder = cg.rightOrder
           .map(resolveExpressionByPlanOutput(_, rightPlanForResolve).asInstanceOf[SortOrder])
-<<<<<<< HEAD
 
         cg.copy(leftOrder = resolvedLeftOrder, rightOrder = resolvedRightOrder)
 
-=======
-
-        cg.copy(leftOrder = resolvedLeftOrder, rightOrder = resolvedRightOrder)
-
->>>>>>> 5e19fba9
       // Skips plan which contains deserializer expressions, as they should be resolved by another
       // rule: ResolveDeserializer.
       case plan if containsDeserializer(plan.expressions) => plan
@@ -1856,16 +1797,9 @@
         a.failAnalysis(
           errorClass = "UNRESOLVED_COLUMN.WITH_SUGGESTION",
           messageParameters = Map(
-<<<<<<< HEAD
             "objectName" -> toSQLId(a.name),
             "proposal" -> cols))
       }
-=======
-            "sqlExpr" -> a.sql,
-            "cols" -> cols))
-      }
-      resolved
->>>>>>> 5e19fba9
     }
 
     // Expand the star expression using the input plan first. If failed, try resolve
