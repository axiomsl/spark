--- conflicted
+++ resolved
@@ -47,24 +47,13 @@
       attr.withDataType(CharVarcharUtils.getRawType(attr.metadata).getOrElse(attr.dataType))
     }
 
-<<<<<<< HEAD
     if (actualExpectedCols.size < query.output.size) {
       throw QueryCompilationErrors.cannotWriteTooManyColumnsToTableError(
         tableName, actualExpectedCols.map(_.name), query.output)
-=======
-    val actualExpectedCols = expected.map { attr =>
-      attr.withDataType(CharVarcharUtils.getRawType(attr.metadata).getOrElse(attr.dataType))
-    }
-
-    if (actualExpectedCols.size < query.output.size) {
-      throw QueryCompilationErrors.cannotWriteTooManyColumnsToTableError(
-        tableName, actualExpectedCols, query)
->>>>>>> 5e19fba9
     }
 
     val errors = new mutable.ArrayBuffer[String]()
     val resolved: Seq[NamedExpression] = if (byName) {
-<<<<<<< HEAD
       // If a top-level column does not have a corresponding value in the input query, fill with
       // the column's default value. We need to pass `fillDefaultValue` as true here, if the
       // `supportColDefaultValue` parameter is also true.
@@ -79,18 +68,6 @@
       if (actualExpectedCols.size > query.output.size) {
         throw QueryCompilationErrors.cannotWriteNotEnoughColumnsToTableError(
           tableName, actualExpectedCols.map(_.name), query.output)
-=======
-      reorderColumnsByName(query.output, actualExpectedCols, conf, errors += _)
-    } else {
-      if (actualExpectedCols.size > query.output.size) {
-        throw QueryCompilationErrors.cannotWriteNotEnoughColumnsToTableError(
-          tableName, actualExpectedCols, query)
-      }
-
-      query.output.zip(actualExpectedCols).flatMap {
-        case (queryExpr, tableAttr) =>
-          checkField(tableAttr, queryExpr, byName, conf, err => errors += err, Seq(tableAttr.name))
->>>>>>> 5e19fba9
       }
       resolveColumnsByPosition(tableName, query.output, actualExpectedCols, conf, errors += _)
     }
@@ -242,12 +219,8 @@
               tableName, matchedCol, matchedType, expectedCol, expectedType,
               byName = true, conf, addError, newColPath)
           case _ =>
-<<<<<<< HEAD
             checkField(
               tableName, expectedCol, matchedCol, byName = true, conf, addError, newColPath)
-=======
-            checkField(expectedCol, matchedCol, byName = true, conf, addError, newColPath)
->>>>>>> 5e19fba9
         }
       }
     }
@@ -491,7 +464,12 @@
     val attrTypeHasCharVarchar = CharVarcharUtils.hasCharVarchar(tableAttr.dataType)
     val attrTypeWithoutCharVarchar = if (attrTypeHasCharVarchar) {
       CharVarcharUtils.replaceCharVarcharWithString(tableAttr.dataType)
-<<<<<<< HEAD
+    } else {
+      tableAttr.dataType
+    }
+    val attrTypeHasCharVarchar = CharVarcharUtils.hasCharVarchar(tableAttr.dataType)
+    val attrTypeWithoutCharVarchar = if (attrTypeHasCharVarchar) {
+      CharVarcharUtils.replaceCharVarcharWithString(tableAttr.dataType)
     } else {
       tableAttr.dataType
     }
@@ -505,18 +483,6 @@
     } else {
       val nullCheckedQueryExpr = checkNullability(queryExpr, tableAttr, conf, colPath)
       val casted = cast(nullCheckedQueryExpr, attrTypeWithoutCharVarchar, conf, colPath.quoted)
-=======
-    } else {
-      tableAttr.dataType
-    }
-    val storeAssignmentPolicy = conf.storeAssignmentPolicy
-    lazy val outputField = if (tableAttr.dataType.sameType(queryExpr.dataType) &&
-      tableAttr.name == queryExpr.name &&
-      tableAttr.metadata == queryExpr.metadata) {
-      Some(queryExpr)
-    } else {
-      val casted = cast(queryExpr, attrTypeWithoutCharVarchar, conf, colPath.quoted)
->>>>>>> 5e19fba9
       val exprWithStrLenCheck = if (conf.charVarcharAsString || !attrTypeHasCharVarchar) {
         casted
       } else {
@@ -532,19 +498,8 @@
       tableName, queryExpr.dataType, attrTypeWithoutCharVarchar,
       byName, conf, addError, colPath)
 
-<<<<<<< HEAD
     if (canWriteExpr) outputField else None
   }
-=======
-      case StoreAssignmentPolicy.STRICT | StoreAssignmentPolicy.ANSI =>
-        // run the type check first to ensure type errors are present
-        val canWrite = DataType.canWrite(
-          queryExpr.dataType, attrTypeWithoutCharVarchar, byName, conf.resolver, colPath.quoted,
-          storeAssignmentPolicy, addError)
-        if (queryExpr.nullable && !tableAttr.nullable) {
-          addError(s"Cannot write nullable values to non-null column '${colPath.quoted}'")
-          None
->>>>>>> 5e19fba9
 
   private def cast(
       expr: Expression,
